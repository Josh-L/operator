// Copyright (c) 2019 Tigera, Inc. All rights reserved.

// Licensed under the Apache License, Version 2.0 (the "License");
// you may not use this file except in compliance with the License.
// You may obtain a copy of the License at
//
//     http://www.apache.org/licenses/LICENSE-2.0
//
// Unless required by applicable law or agreed to in writing, software
// distributed under the License is distributed on an "AS IS" BASIS,
// WITHOUT WARRANTIES OR CONDITIONS OF ANY KIND, either express or implied.
// See the License for the specific language governing permissions and
// limitations under the License.

package render_test

import (
	"fmt"
	"strings"

	. "github.com/onsi/ginkgo"
	. "github.com/onsi/ginkgo/extensions/table"
	. "github.com/onsi/gomega"
	"github.com/onsi/gomega/gstruct"
	"k8s.io/apimachinery/pkg/api/resource"
	"k8s.io/apimachinery/pkg/util/intstr"

	apps "k8s.io/api/apps/v1"
	appsv1 "k8s.io/api/apps/v1"
	v1 "k8s.io/api/core/v1"
	rbacv1 "k8s.io/api/rbac/v1"

	operator "github.com/tigera/operator/api/v1"
	"github.com/tigera/operator/pkg/common"
	"github.com/tigera/operator/pkg/components"
	"github.com/tigera/operator/pkg/controller/k8sapi"
	"github.com/tigera/operator/pkg/render"
)

var (
	openshift    = true
	notOpenshift = false
	bgpEnabled   = operator.BGPEnabled
)

var _ = Describe("Node rendering tests", func() {
	var defaultInstance *operator.InstallationSpec
	var typhaNodeTLS *render.TyphaNodeTLS
	var k8sServiceEp k8sapi.ServiceEndpoint
	one := intstr.FromInt(1)
	defaultNumExpectedResources := 6

	BeforeEach(func() {
		ff := true
		hp := operator.HostPortsEnabled
		miMode := operator.MultiInterfaceModeNone
		defaultInstance = &operator.InstallationSpec{
			CNI: &operator.CNISpec{
				Type: "Calico",
				IPAM: &operator.IPAMSpec{Type: "Calico"},
			},
			CalicoNetwork: &operator.CalicoNetworkSpec{
				BGP:                        &bgpEnabled,
				IPPools:                    []operator.IPPool{{CIDR: "192.168.1.0/16"}},
				NodeAddressAutodetectionV4: &operator.NodeAddressAutodetection{FirstFound: &ff},
				HostPorts:                  &hp,
				MultiInterfaceMode:         &miMode,
			},
			NodeUpdateStrategy: appsv1.DaemonSetUpdateStrategy{
				RollingUpdate: &appsv1.RollingUpdateDaemonSet{
					MaxUnavailable: &one,
				},
			},
		}
		typhaNodeTLS = &render.TyphaNodeTLS{
			CAConfigMap: &v1.ConfigMap{},
			TyphaSecret: &v1.Secret{},
			NodeSecret:  &v1.Secret{},
		}
		k8sServiceEp = k8sapi.ServiceEndpoint{}
	})

	It("should render all resources for a default configuration", func() {
		expectedResources := []struct {
			name    string
			ns      string
			group   string
			version string
			kind    string
		}{
			{name: "calico-node", ns: common.CalicoNamespace, group: "", version: "v1", kind: "ServiceAccount"},
			{name: "calico-node", ns: "", group: "rbac.authorization.k8s.io", version: "v1", kind: "ClusterRole"},
			{name: "calico-node", ns: "", group: "rbac.authorization.k8s.io", version: "v1", kind: "ClusterRoleBinding"},
			{name: "cni-config", ns: common.CalicoNamespace, group: "", version: "v1", kind: "ConfigMap"},
			{name: common.NodeDaemonSetName, ns: "", group: "policy", version: "v1beta1", kind: "PodSecurityPolicy"},
			{name: common.NodeDaemonSetName, ns: common.CalicoNamespace, group: "apps", version: "v1", kind: "DaemonSet"},
		}

		defaultInstance.FlexVolumePath = "/usr/libexec/kubernetes/kubelet-plugins/volume/exec/"
		component := render.Node(k8sServiceEp, defaultInstance, nil, typhaNodeTLS, nil, false, "")
		resources, _ := component.Objects()
		Expect(len(resources)).To(Equal(len(expectedResources)))

		// Should render the correct resources.
		i := 0
		for _, expectedRes := range expectedResources {
			ExpectResource(resources[i], expectedRes.name, expectedRes.ns, expectedRes.group, expectedRes.version, expectedRes.kind)
			i++
		}

		cniCmResource := GetResource(resources, "cni-config", "calico-system", "", "v1", "ConfigMap")
		Expect(cniCmResource).ToNot(BeNil())
		cniCm := cniCmResource.(*v1.ConfigMap)
		Expect(cniCm.Data["config"]).To(MatchJSON(`{
  "name": "k8s-pod-network",
  "cniVersion": "0.3.1",
  "plugins": [
    {
      "type": "calico",
      "datastore_type": "kubernetes",
      "mtu": 0,
      "nodename_file_optional": false,
      "log_level": "Info",
      "log_file_path": "/var/log/calico/cni/cni.log",
      "ipam": {
          "type": "calico-ipam",
          "assign_ipv4" : "true",
          "assign_ipv6" : "false"
      },
      "container_settings": {
          "allow_ip_forwarding": false
      },
      "policy": {
          "type": "k8s"
      },
      "kubernetes": {
          "kubeconfig": "__KUBECONFIG_FILEPATH__"
      }
    },
    {
      "type": "bandwidth",
      "capabilities": {"bandwidth": true}
    },
    {"type": "portmap", "snat": true, "capabilities": {"portMappings": true}}
  ]
}`))

		dsResource := GetResource(resources, "calico-node", "calico-system", "apps", "v1", "DaemonSet")
		Expect(dsResource).ToNot(BeNil())

		// The DaemonSet should have the correct configuration.
		ds := dsResource.(*apps.DaemonSet)
		ExpectEnv(ds.Spec.Template.Spec.Containers[0].Env, "CALICO_IPV4POOL_CIDR", "192.168.1.0/16")

		cniContainer := GetContainer(ds.Spec.Template.Spec.InitContainers, "install-cni")
		ExpectEnv(cniContainer.Env, "CNI_NET_DIR", "/etc/cni/net.d")

		// Node image override results in correct image.
		Expect(ds.Spec.Template.Spec.Containers[0].Image).To(Equal(fmt.Sprintf("docker.io/%s:%s", components.ComponentCalicoNode.Image, components.ComponentCalicoNode.Version)))

		// Validate correct number of init containers.
		Expect(len(ds.Spec.Template.Spec.InitContainers)).To(Equal(2))

		// CNI container uses image override.
		Expect(GetContainer(ds.Spec.Template.Spec.InitContainers, "install-cni").Image).To(Equal(fmt.Sprintf("docker.io/%s:%s", components.ComponentCalicoCNI.Image, components.ComponentCalicoCNI.Version)))

		// Verify the Flex volume container image.
		Expect(GetContainer(ds.Spec.Template.Spec.InitContainers, "flexvol-driver").Image).To(Equal(fmt.Sprintf("docker.io/%s:%s", components.ComponentFlexVolume.Image, components.ComponentFlexVolume.Version)))

		optional := true
		// Verify env
		expectedNodeEnv := []v1.EnvVar{
			{Name: "DATASTORE_TYPE", Value: "kubernetes"},
			{Name: "WAIT_FOR_DATASTORE", Value: "true"},
			{Name: "CALICO_NETWORKING_BACKEND", Value: "bird"},
			{Name: "CALICO_DISABLE_FILE_LOGGING", Value: "true"},
			{Name: "CLUSTER_TYPE", Value: "k8s,operator,bgp"},
			{Name: "IP", Value: "autodetect"},
			{Name: "IP_AUTODETECTION_METHOD", Value: "first-found"},
			{Name: "IP6", Value: "none"},
			{Name: "CALICO_IPV4POOL_CIDR", Value: "192.168.1.0/16"},
			{Name: "CALICO_IPV4POOL_IPIP", Value: "Always"},
			{Name: "FELIX_DEFAULTENDPOINTTOHOSTACTION", Value: "ACCEPT"},
			{Name: "FELIX_IPV6SUPPORT", Value: "false"},
			{Name: "FELIX_HEALTHENABLED", Value: "true"},
			{
				Name: "NODENAME",
				ValueFrom: &v1.EnvVarSource{
					FieldRef: &v1.ObjectFieldSelector{FieldPath: "spec.nodeName"},
				},
			},
			{
				Name: "NAMESPACE",
				ValueFrom: &v1.EnvVarSource{
					FieldRef: &v1.ObjectFieldSelector{FieldPath: "metadata.namespace"},
				},
			},
			{Name: "FELIX_TYPHAK8SNAMESPACE", Value: "calico-system"},
			{Name: "FELIX_TYPHAK8SSERVICENAME", Value: "calico-typha"},
			{Name: "FELIX_TYPHACAFILE", Value: "/typha-ca/caBundle"},
			{Name: "FELIX_TYPHACERTFILE", Value: fmt.Sprintf("/felix-certs/%s", render.TLSSecretCertName)},
			{Name: "FELIX_TYPHAKEYFILE", Value: fmt.Sprintf("/felix-certs/%s", render.TLSSecretKeyName)},
			{Name: "FELIX_TYPHACN", ValueFrom: &v1.EnvVarSource{
				SecretKeyRef: &v1.SecretKeySelector{
					LocalObjectReference: v1.LocalObjectReference{
						Name: render.TyphaTLSSecretName,
					},
					Key:      render.CommonName,
					Optional: &optional,
				},
			}},
			{Name: "FELIX_TYPHAURISAN", ValueFrom: &v1.EnvVarSource{
				SecretKeyRef: &v1.SecretKeySelector{
					LocalObjectReference: v1.LocalObjectReference{
						Name: render.TyphaTLSSecretName,
					},
					Key:      render.URISAN,
					Optional: &optional,
				},
			}},
			{Name: "FELIX_IPTABLESBACKEND", Value: "auto"},
		}
		Expect(ds.Spec.Template.Spec.Containers[0].Env).To(ConsistOf(expectedNodeEnv))
		// Expect the SECURITY_GROUP env variables to not be set
		Expect(ds.Spec.Template.Spec.Containers[0].Env).NotTo(ContainElement(gstruct.MatchFields(gstruct.IgnoreExtras, gstruct.Fields{"Name": Equal("TIGERA_DEFAULT_SECURITY_GROUPS")})))
		Expect(ds.Spec.Template.Spec.Containers[0].Env).NotTo(ContainElement(gstruct.MatchFields(gstruct.IgnoreExtras, gstruct.Fields{"Name": Equal("TIGERA_POD_SECURITY_GROUP")})))

		expectedCNIEnv := []v1.EnvVar{
			{Name: "CNI_CONF_NAME", Value: "10-calico.conflist"},
			{Name: "SLEEP", Value: "false"},
			{Name: "CNI_NET_DIR", Value: "/etc/cni/net.d"},
			{
				Name: "CNI_NETWORK_CONFIG",
				ValueFrom: &v1.EnvVarSource{
					ConfigMapKeyRef: &v1.ConfigMapKeySelector{
						Key: "config",
						LocalObjectReference: v1.LocalObjectReference{
							Name: "cni-config",
						},
					},
				},
			},
		}
		Expect(GetContainer(ds.Spec.Template.Spec.InitContainers, "install-cni").Env).To(ConsistOf(expectedCNIEnv))

		// Verify volumes.
		var fileOrCreate = v1.HostPathFileOrCreate
		var dirOrCreate = v1.HostPathDirectoryOrCreate
		expectedVols := []v1.Volume{
			{Name: "lib-modules", VolumeSource: v1.VolumeSource{HostPath: &v1.HostPathVolumeSource{Path: "/lib/modules"}}},
			{Name: "var-run-calico", VolumeSource: v1.VolumeSource{HostPath: &v1.HostPathVolumeSource{Path: "/var/run/calico"}}},
			{Name: "var-lib-calico", VolumeSource: v1.VolumeSource{HostPath: &v1.HostPathVolumeSource{Path: "/var/lib/calico"}}},
			{Name: "xtables-lock", VolumeSource: v1.VolumeSource{HostPath: &v1.HostPathVolumeSource{Path: "/run/xtables.lock", Type: &fileOrCreate}}},
			{Name: "cni-bin-dir", VolumeSource: v1.VolumeSource{HostPath: &v1.HostPathVolumeSource{Path: "/opt/cni/bin"}}},
			{Name: "cni-net-dir", VolumeSource: v1.VolumeSource{HostPath: &v1.HostPathVolumeSource{Path: "/etc/cni/net.d"}}},
			{Name: "cni-log-dir", VolumeSource: v1.VolumeSource{HostPath: &v1.HostPathVolumeSource{Path: "/var/log/calico/cni"}}},
			{Name: "policysync", VolumeSource: v1.VolumeSource{HostPath: &v1.HostPathVolumeSource{Path: "/var/run/nodeagent", Type: &dirOrCreate}}},
			{
				Name: "typha-ca",
				VolumeSource: v1.VolumeSource{
					ConfigMap: &v1.ConfigMapVolumeSource{
						LocalObjectReference: v1.LocalObjectReference{
							Name: render.TyphaCAConfigMapName,
						},
					},
				},
			},
			{
				Name: "felix-certs",
				VolumeSource: v1.VolumeSource{
					Secret: &v1.SecretVolumeSource{
						SecretName: render.NodeTLSSecretName,
					},
				},
			},
			{Name: "flexvol-driver-host", VolumeSource: v1.VolumeSource{HostPath: &v1.HostPathVolumeSource{Path: "/usr/libexec/kubernetes/kubelet-plugins/volume/exec/nodeagent~uds", Type: &dirOrCreate}}},
		}
		Expect(ds.Spec.Template.Spec.Volumes).To(ConsistOf(expectedVols))

		// Verify volume mounts.
		expectedNodeVolumeMounts := []v1.VolumeMount{
			{MountPath: "/lib/modules", Name: "lib-modules", ReadOnly: true},
			{MountPath: "/run/xtables.lock", Name: "xtables-lock"},
			{MountPath: "/var/run/calico", Name: "var-run-calico"},
			{MountPath: "/var/lib/calico", Name: "var-lib-calico"},
			{MountPath: "/var/run/nodeagent", Name: "policysync"},
			{MountPath: "/typha-ca", Name: "typha-ca", ReadOnly: true},
			{MountPath: "/felix-certs", Name: "felix-certs", ReadOnly: true},
			{MountPath: "/var/log/calico/cni", Name: "cni-log-dir", ReadOnly: true},
		}
		Expect(ds.Spec.Template.Spec.Containers[0].VolumeMounts).To(ConsistOf(expectedNodeVolumeMounts))

		expectedCNIVolumeMounts := []v1.VolumeMount{
			{MountPath: "/host/opt/cni/bin", Name: "cni-bin-dir"},
			{MountPath: "/host/etc/cni/net.d", Name: "cni-net-dir"},
		}
		Expect(GetContainer(ds.Spec.Template.Spec.InitContainers, "install-cni").VolumeMounts).To(ConsistOf(expectedCNIVolumeMounts))

		// Verify tolerations.
		expectedTolerations := []v1.Toleration{
			{Operator: "Exists", Effect: "NoSchedule"},
			{Operator: "Exists", Effect: "NoExecute"},
			{Operator: "Exists", Key: "CriticalAddonsOnly"},
		}
		Expect(ds.Spec.Template.Spec.Tolerations).To(ConsistOf(expectedTolerations))

		verifyProbes(ds, false, false)
	})

	It("should properly render an explicitly configured MTU", func() {
		mtu := int32(1450)
		defaultInstance.FlexVolumePath = "/usr/libexec/kubernetes/kubelet-plugins/volume/exec/"
		defaultInstance.CalicoNetwork.MTU = &mtu
		component := render.Node(k8sServiceEp, defaultInstance, nil, typhaNodeTLS, nil, false, "")
		resources, _ := component.Objects()

		// Make sure the configmap is populated correctly with the MTU.
		cniCmResource := GetResource(resources, "cni-config", "calico-system", "", "v1", "ConfigMap")
		Expect(cniCmResource).ToNot(BeNil())
		cniCm := cniCmResource.(*v1.ConfigMap)
		Expect(cniCm.Data["config"]).To(MatchJSON(`{
  "name": "k8s-pod-network",
  "cniVersion": "0.3.1",
  "plugins": [
    {
      "type": "calico",
      "datastore_type": "kubernetes",
      "mtu": 1450,
      "nodename_file_optional": false,
      "log_level": "Info",
      "log_file_path": "/var/log/calico/cni/cni.log",
      "ipam": {
          "type": "calico-ipam",
          "assign_ipv4" : "true",
          "assign_ipv6" : "false"
      },
      "container_settings": {
          "allow_ip_forwarding": false
      },
      "policy": {
          "type": "k8s"
      },
      "kubernetes": {
          "kubeconfig": "__KUBECONFIG_FILEPATH__"
      }
    },
    {
      "type": "bandwidth",
      "capabilities": {"bandwidth": true}
    },
    {"type": "portmap", "snat": true, "capabilities": {"portMappings": true}}
  ]
}`))

		// Make sure daemonset has the MTU set as well.
		dsResource := GetResource(resources, "calico-node", "calico-system", "apps", "v1", "DaemonSet")
		Expect(dsResource).ToNot(BeNil())
		ds := dsResource.(*apps.DaemonSet)

		// Verify env
		expectedNodeEnv := []v1.EnvVar{
			{Name: "FELIX_IPINIPMTU", Value: "1450"},
			{Name: "FELIX_VXLANMTU", Value: "1450"},
			{Name: "FELIX_WIREGUARDMTU", Value: "1450"},
		}
		for _, e := range expectedNodeEnv {
			Expect(ds.Spec.Template.Spec.Containers[0].Env).To(ContainElement(e))
		}
	})

	It("should render all resources for a default configuration using TigeraSecureEnterprise", func() {
		expectedResources := []struct {
			name    string
			ns      string
			group   string
			version string
			kind    string
		}{
			{name: "calico-node", ns: common.CalicoNamespace, group: "", version: "v1", kind: "ServiceAccount"},
			{name: "calico-node", ns: "", group: "rbac.authorization.k8s.io", version: "v1", kind: "ClusterRole"},
			{name: "calico-node", ns: "", group: "rbac.authorization.k8s.io", version: "v1", kind: "ClusterRoleBinding"},
			{name: "calico-node-metrics", ns: "calico-system", group: "", version: "v1", kind: "Service"},
			{name: "cni-config", ns: common.CalicoNamespace, group: "", version: "v1", kind: "ConfigMap"},
			{name: common.NodeDaemonSetName, ns: "", group: "policy", version: "v1beta1", kind: "PodSecurityPolicy"},
			{name: common.NodeDaemonSetName, ns: common.CalicoNamespace, group: "apps", version: "v1", kind: "DaemonSet"},
		}
		defaultInstance.Variant = operator.TigeraSecureEnterprise

		component := render.Node(k8sServiceEp, defaultInstance, nil, typhaNodeTLS, nil, false, "")
		resources, _ := component.Objects()
		Expect(len(resources)).To(Equal(len(expectedResources)))

		// Should render the correct resources.
		i := 0
		for _, expectedRes := range expectedResources {
			ExpectResource(resources[i], expectedRes.name, expectedRes.ns, expectedRes.group, expectedRes.version, expectedRes.kind)
			i++
		}

		// The DaemonSet should have the correct configuration.
		ds := GetResource(resources, "calico-node", "calico-system", "apps", "v1", "DaemonSet").(*apps.DaemonSet)
		Expect(ds.Spec.Template.Spec.Containers[0].Image).To(Equal(components.TigeraRegistry + "tigera/cnx-node:" + components.ComponentTigeraNode.Version))
		ExpectEnv(GetContainer(ds.Spec.Template.Spec.InitContainers, "install-cni").Env, "CNI_NET_DIR", "/etc/cni/net.d")

		optional := true
		expectedNodeEnv := []v1.EnvVar{
			// Default envvars.
			{Name: "DATASTORE_TYPE", Value: "kubernetes"},
			{Name: "WAIT_FOR_DATASTORE", Value: "true"},
			{Name: "CALICO_NETWORKING_BACKEND", Value: "bird"},
			{Name: "CLUSTER_TYPE", Value: "k8s,operator,bgp"},
			{Name: "IP", Value: "autodetect"},
			{Name: "IP_AUTODETECTION_METHOD", Value: "first-found"},
			{Name: "IP6", Value: "none"},
			{Name: "CALICO_IPV4POOL_CIDR", Value: "192.168.1.0/16"},
			{Name: "CALICO_IPV4POOL_IPIP", Value: "Always"},
			{Name: "CALICO_DISABLE_FILE_LOGGING", Value: "true"},
			{Name: "FELIX_DEFAULTENDPOINTTOHOSTACTION", Value: "ACCEPT"},
			{Name: "FELIX_IPV6SUPPORT", Value: "false"},
			{Name: "FELIX_HEALTHENABLED", Value: "true"},
			{
				Name: "NODENAME",
				ValueFrom: &v1.EnvVarSource{
					FieldRef: &v1.ObjectFieldSelector{FieldPath: "spec.nodeName"},
				},
			},
			{
				Name: "NAMESPACE",
				ValueFrom: &v1.EnvVarSource{
					FieldRef: &v1.ObjectFieldSelector{FieldPath: "metadata.namespace"},
				},
			},
			{Name: "FELIX_TYPHAK8SNAMESPACE", Value: "calico-system"},
			{Name: "FELIX_TYPHAK8SSERVICENAME", Value: "calico-typha"},
			{Name: "FELIX_TYPHACAFILE", Value: "/typha-ca/caBundle"},
			{Name: "FELIX_TYPHACERTFILE", Value: fmt.Sprintf("/felix-certs/%s", render.TLSSecretCertName)},
			{Name: "FELIX_TYPHAKEYFILE", Value: fmt.Sprintf("/felix-certs/%s", render.TLSSecretKeyName)},
			{Name: "FELIX_TYPHACN", ValueFrom: &v1.EnvVarSource{
				SecretKeyRef: &v1.SecretKeySelector{
					LocalObjectReference: v1.LocalObjectReference{
						Name: render.TyphaTLSSecretName,
					},
					Key:      render.CommonName,
					Optional: &optional,
				},
			}},
			{Name: "FELIX_TYPHAURISAN", ValueFrom: &v1.EnvVarSource{
				SecretKeyRef: &v1.SecretKeySelector{
					LocalObjectReference: v1.LocalObjectReference{
						Name: render.TyphaTLSSecretName,
					},
					Key:      render.URISAN,
					Optional: &optional,
				},
			}},
			// Tigera-specific envvars
			{Name: "FELIX_PROMETHEUSREPORTERENABLED", Value: "true"},
			{Name: "FELIX_PROMETHEUSREPORTERPORT", Value: "9081"},
			{Name: "FELIX_FLOWLOGSFILEENABLED", Value: "true"},
			{Name: "FELIX_FLOWLOGSFILEINCLUDELABELS", Value: "true"},
			{Name: "FELIX_FLOWLOGSFILEINCLUDEPOLICIES", Value: "true"},
			{Name: "FELIX_FLOWLOGSENABLENETWORKSETS", Value: "true"},
			{Name: "FELIX_DNSLOGSFILEENABLED", Value: "true"},
			{Name: "FELIX_DNSLOGSFILEPERNODELIMIT", Value: "1000"},
			{Name: "MULTI_INTERFACE_MODE", Value: operator.MultiInterfaceModeNone.Value()},
			{Name: "FELIX_IPTABLESBACKEND", Value: "auto"},

			// For enterprise, we also expect MTU vars.
			{Name: "FELIX_IPINIPMTU", Value: "1440"},
			{Name: "FELIX_VXLANMTU", Value: "1410"},
			{Name: "FELIX_WIREGUARDMTU", Value: "1400"},
		}

		Expect(ds.Spec.Template.Spec.Containers[0].Env).To(ConsistOf(expectedNodeEnv))
		Expect(len(ds.Spec.Template.Spec.Containers[0].Env)).To(Equal(len(expectedNodeEnv)))

		verifyProbes(ds, false, true)
	})

	It("should render all resources when using Calico CNI on EKS", func() {
		expectedResources := []struct {
			name    string
			ns      string
			group   string
			version string
			kind    string
		}{
			{name: "calico-node", ns: common.CalicoNamespace, group: "", version: "v1", kind: "ServiceAccount"},
			{name: "calico-node", ns: "", group: "rbac.authorization.k8s.io", version: "v1", kind: "ClusterRole"},
			{name: "calico-node", ns: "", group: "rbac.authorization.k8s.io", version: "v1", kind: "ClusterRoleBinding"},
			{name: "cni-config", ns: common.CalicoNamespace, group: "", version: "v1", kind: "ConfigMap"},
			{name: common.NodeDaemonSetName, ns: "", group: "policy", version: "v1beta1", kind: "PodSecurityPolicy"},
			{name: common.NodeDaemonSetName, ns: common.CalicoNamespace, group: "apps", version: "v1", kind: "DaemonSet"},
		}

		disabled := operator.BGPDisabled
		defaultInstance.FlexVolumePath = "/usr/libexec/kubernetes/kubelet-plugins/volume/exec/"
		defaultInstance.KubernetesProvider = operator.ProviderEKS
		defaultInstance.CalicoNetwork.BGP = &disabled
		defaultInstance.CalicoNetwork.IPPools[0].Encapsulation = operator.EncapsulationVXLAN
		component := render.Node(k8sServiceEp, defaultInstance, nil, typhaNodeTLS, nil, false, "")
		resources, _ := component.Objects()
		Expect(len(resources)).To(Equal(len(expectedResources)))

		// Should render the correct resources.
		i := 0
		for _, expectedRes := range expectedResources {
			ExpectResource(resources[i], expectedRes.name, expectedRes.ns, expectedRes.group, expectedRes.version, expectedRes.kind)
			i++
		}

		cniCmResource := GetResource(resources, "cni-config", "calico-system", "", "v1", "ConfigMap")
		Expect(cniCmResource).ToNot(BeNil())
		cniCm := cniCmResource.(*v1.ConfigMap)
		Expect(cniCm.Data["config"]).To(MatchJSON(`{
  "name": "k8s-pod-network",
  "cniVersion": "0.3.1",
  "plugins": [
    {
      "type": "calico",
      "datastore_type": "kubernetes",
      "mtu": 0,
      "nodename_file_optional": false,
      "log_level": "Info",
      "log_file_path": "/var/log/calico/cni/cni.log",
      "ipam": {
          "type": "calico-ipam",
          "assign_ipv4" : "true",
          "assign_ipv6" : "false"
      },
      "container_settings": {
          "allow_ip_forwarding": false
      },
      "policy": {
          "type": "k8s"
      },
      "kubernetes": {
          "kubeconfig": "__KUBECONFIG_FILEPATH__"
      }
    },
    {
      "type": "bandwidth",
      "capabilities": {"bandwidth": true}
    },
    {"type": "portmap", "snat": true, "capabilities": {"portMappings": true}}
  ]
}`))

		dsResource := GetResource(resources, "calico-node", "calico-system", "apps", "v1", "DaemonSet")
		Expect(dsResource).ToNot(BeNil())

		// The DaemonSet should have the correct configuration.
		ds := dsResource.(*apps.DaemonSet)
		ExpectEnv(ds.Spec.Template.Spec.Containers[0].Env, "CALICO_IPV4POOL_CIDR", "192.168.1.0/16")

		cniContainer := GetContainer(ds.Spec.Template.Spec.InitContainers, "install-cni")
		ExpectEnv(cniContainer.Env, "CNI_NET_DIR", "/etc/cni/net.d")

		// Node image override results in correct image.
		Expect(ds.Spec.Template.Spec.Containers[0].Image).To(Equal(fmt.Sprintf("docker.io/%s:%s", components.ComponentCalicoNode.Image, components.ComponentCalicoNode.Version)))

		// Validate correct number of init containers.
		Expect(len(ds.Spec.Template.Spec.InitContainers)).To(Equal(2))

		// CNI container uses image override.
		Expect(GetContainer(ds.Spec.Template.Spec.InitContainers, "install-cni").Image).To(Equal(fmt.Sprintf("docker.io/%s:%s", components.ComponentCalicoCNI.Image, components.ComponentCalicoCNI.Version)))

		// Verify the Flex volume container image.
		Expect(GetContainer(ds.Spec.Template.Spec.InitContainers, "flexvol-driver").Image).To(Equal(fmt.Sprintf("docker.io/%s:%s", components.ComponentFlexVolume.Image, components.ComponentFlexVolume.Version)))

		optional := true
		// Verify env
		expectedNodeEnv := []v1.EnvVar{
			{Name: "DATASTORE_TYPE", Value: "kubernetes"},
			{Name: "WAIT_FOR_DATASTORE", Value: "true"},
			{Name: "CALICO_NETWORKING_BACKEND", Value: "vxlan"},
			{Name: "CALICO_DISABLE_FILE_LOGGING", Value: "true"},
			{Name: "CLUSTER_TYPE", Value: "k8s,operator,ecs"},
			{Name: "IP", Value: "autodetect"},
			{Name: "IP_AUTODETECTION_METHOD", Value: "first-found"},
			{Name: "IP6", Value: "none"},
			{Name: "CALICO_IPV4POOL_CIDR", Value: "192.168.1.0/16"},
			{Name: "CALICO_IPV4POOL_VXLAN", Value: "Always"},
			{Name: "FELIX_DEFAULTENDPOINTTOHOSTACTION", Value: "ACCEPT"},
			{Name: "FELIX_IPV6SUPPORT", Value: "false"},
			{Name: "FELIX_HEALTHENABLED", Value: "true"},
			{
				Name: "NODENAME",
				ValueFrom: &v1.EnvVarSource{
					FieldRef: &v1.ObjectFieldSelector{FieldPath: "spec.nodeName"},
				},
			},
			{
				Name: "NAMESPACE",
				ValueFrom: &v1.EnvVarSource{
					FieldRef: &v1.ObjectFieldSelector{FieldPath: "metadata.namespace"},
				},
			},
			{Name: "FELIX_TYPHAK8SNAMESPACE", Value: "calico-system"},
			{Name: "FELIX_TYPHAK8SSERVICENAME", Value: "calico-typha"},
			{Name: "FELIX_TYPHACAFILE", Value: "/typha-ca/caBundle"},
			{Name: "FELIX_TYPHACERTFILE", Value: fmt.Sprintf("/felix-certs/%s", render.TLSSecretCertName)},
			{Name: "FELIX_TYPHAKEYFILE", Value: fmt.Sprintf("/felix-certs/%s", render.TLSSecretKeyName)},
			{Name: "FELIX_TYPHACN", ValueFrom: &v1.EnvVarSource{
				SecretKeyRef: &v1.SecretKeySelector{
					LocalObjectReference: v1.LocalObjectReference{
						Name: render.TyphaTLSSecretName,
					},
					Key:      render.CommonName,
					Optional: &optional,
				},
			}},
			{Name: "FELIX_TYPHAURISAN", ValueFrom: &v1.EnvVarSource{
				SecretKeyRef: &v1.SecretKeySelector{
					LocalObjectReference: v1.LocalObjectReference{
						Name: render.TyphaTLSSecretName,
					},
					Key:      render.URISAN,
					Optional: &optional,
				},
			}},
			{Name: "FELIX_IPTABLESBACKEND", Value: "auto"},
		}
		Expect(ds.Spec.Template.Spec.Containers[0].Env).To(ConsistOf(expectedNodeEnv))
		// Expect the SECURITY_GROUP env variables to not be set
		Expect(ds.Spec.Template.Spec.Containers[0].Env).NotTo(ContainElement(gstruct.MatchFields(gstruct.IgnoreExtras, gstruct.Fields{"Name": Equal("TIGERA_DEFAULT_SECURITY_GROUPS")})))
		Expect(ds.Spec.Template.Spec.Containers[0].Env).NotTo(ContainElement(gstruct.MatchFields(gstruct.IgnoreExtras, gstruct.Fields{"Name": Equal("TIGERA_POD_SECURITY_GROUP")})))

		expectedCNIEnv := []v1.EnvVar{
			{Name: "CNI_CONF_NAME", Value: "10-calico.conflist"},
			{Name: "SLEEP", Value: "false"},
			{Name: "CNI_NET_DIR", Value: "/etc/cni/net.d"},
			{
				Name: "CNI_NETWORK_CONFIG",
				ValueFrom: &v1.EnvVarSource{
					ConfigMapKeyRef: &v1.ConfigMapKeySelector{
						Key: "config",
						LocalObjectReference: v1.LocalObjectReference{
							Name: "cni-config",
						},
					},
				},
			},
		}
		Expect(GetContainer(ds.Spec.Template.Spec.InitContainers, "install-cni").Env).To(ConsistOf(expectedCNIEnv))

		// Verify volumes.
		var fileOrCreate = v1.HostPathFileOrCreate
		var dirOrCreate = v1.HostPathDirectoryOrCreate
		expectedVols := []v1.Volume{
			{Name: "lib-modules", VolumeSource: v1.VolumeSource{HostPath: &v1.HostPathVolumeSource{Path: "/lib/modules"}}},
			{Name: "var-run-calico", VolumeSource: v1.VolumeSource{HostPath: &v1.HostPathVolumeSource{Path: "/var/run/calico"}}},
			{Name: "var-lib-calico", VolumeSource: v1.VolumeSource{HostPath: &v1.HostPathVolumeSource{Path: "/var/lib/calico"}}},
			{Name: "xtables-lock", VolumeSource: v1.VolumeSource{HostPath: &v1.HostPathVolumeSource{Path: "/run/xtables.lock", Type: &fileOrCreate}}},
			{Name: "cni-bin-dir", VolumeSource: v1.VolumeSource{HostPath: &v1.HostPathVolumeSource{Path: "/opt/cni/bin"}}},
			{Name: "cni-net-dir", VolumeSource: v1.VolumeSource{HostPath: &v1.HostPathVolumeSource{Path: "/etc/cni/net.d"}}},
			{Name: "cni-log-dir", VolumeSource: v1.VolumeSource{HostPath: &v1.HostPathVolumeSource{Path: "/var/log/calico/cni"}}},
			{Name: "policysync", VolumeSource: v1.VolumeSource{HostPath: &v1.HostPathVolumeSource{Path: "/var/run/nodeagent", Type: &dirOrCreate}}},
			{
				Name: "typha-ca",
				VolumeSource: v1.VolumeSource{
					ConfigMap: &v1.ConfigMapVolumeSource{
						LocalObjectReference: v1.LocalObjectReference{
							Name: render.TyphaCAConfigMapName,
						},
					},
				},
			},
			{
				Name: "felix-certs",
				VolumeSource: v1.VolumeSource{
					Secret: &v1.SecretVolumeSource{
						SecretName: render.NodeTLSSecretName,
					},
				},
			},
			{Name: "flexvol-driver-host", VolumeSource: v1.VolumeSource{HostPath: &v1.HostPathVolumeSource{Path: "/usr/libexec/kubernetes/kubelet-plugins/volume/exec/nodeagent~uds", Type: &dirOrCreate}}},
		}
		Expect(ds.Spec.Template.Spec.Volumes).To(ConsistOf(expectedVols))

		// Verify volume mounts.
		expectedNodeVolumeMounts := []v1.VolumeMount{
			{MountPath: "/lib/modules", Name: "lib-modules", ReadOnly: true},
			{MountPath: "/run/xtables.lock", Name: "xtables-lock"},
			{MountPath: "/var/run/calico", Name: "var-run-calico"},
			{MountPath: "/var/lib/calico", Name: "var-lib-calico"},
			{MountPath: "/var/run/nodeagent", Name: "policysync"},
			{MountPath: "/typha-ca", Name: "typha-ca", ReadOnly: true},
			{MountPath: "/felix-certs", Name: "felix-certs", ReadOnly: true},
			{MountPath: "/var/log/calico/cni", Name: "cni-log-dir", ReadOnly: true},
		}
		Expect(ds.Spec.Template.Spec.Containers[0].VolumeMounts).To(ConsistOf(expectedNodeVolumeMounts))

		expectedCNIVolumeMounts := []v1.VolumeMount{
			{MountPath: "/host/opt/cni/bin", Name: "cni-bin-dir"},
			{MountPath: "/host/etc/cni/net.d", Name: "cni-net-dir"},
		}
		Expect(GetContainer(ds.Spec.Template.Spec.InitContainers, "install-cni").VolumeMounts).To(ConsistOf(expectedCNIVolumeMounts))

		// Verify tolerations.
		expectedTolerations := []v1.Toleration{
			{Operator: "Exists", Effect: "NoSchedule"},
			{Operator: "Exists", Effect: "NoExecute"},
			{Operator: "Exists", Key: "CriticalAddonsOnly"},
		}
		Expect(ds.Spec.Template.Spec.Tolerations).To(ConsistOf(expectedTolerations))

		// Verify readiness and liveness probes.

		verifyProbes(ds, false, false)
	})

	It("should properly render a configuration using the AmazonVPC CNI plugin", func() {
		amazonVPCInstalllation := &operator.InstallationSpec{
			KubernetesProvider: operator.ProviderEKS,
			CNI:                &operator.CNISpec{Type: operator.PluginAmazonVPC},
			FlexVolumePath:     "/usr/libexec/kubernetes/kubelet-plugins/volume/exec/",
		}

		component := render.Node(k8sServiceEp, amazonVPCInstalllation, nil, typhaNodeTLS, nil, false, "")
		resources, _ := component.Objects()
		Expect(len(resources)).To(Equal(5))

		// Should render the correct resources.
		Expect(GetResource(resources, "calico-node", "calico-system", "", "v1", "ServiceAccount")).ToNot(BeNil())
		Expect(GetResource(resources, "calico-node", "", "rbac.authorization.k8s.io", "v1", "ClusterRole")).ToNot(BeNil())
		Expect(GetResource(resources, "calico-node", "", "rbac.authorization.k8s.io", "v1", "ClusterRoleBinding")).ToNot(BeNil())
		Expect(GetResource(resources, "calico-node", "calico-system", "apps", "v1", "DaemonSet")).ToNot(BeNil())
		dsResource := GetResource(resources, "calico-node", "calico-system", "apps", "v1", "DaemonSet")
		Expect(dsResource).ToNot(BeNil())

		// Should not render CNI configuration.
		cniCmResource := GetResource(resources, "cni-config", "calico-system", "", "v1", "ConfigMap")
		Expect(cniCmResource).To(BeNil())

		// The DaemonSet should have the correct configuration.
		ds := dsResource.(*apps.DaemonSet)

		// CNI install container should not be present.
		cniContainer := GetContainer(ds.Spec.Template.Spec.InitContainers, "install-cni")
		Expect(cniContainer).To(BeNil())

		// Validate correct number of init containers.
		Expect(len(ds.Spec.Template.Spec.InitContainers)).To(Equal(1))

		// Verify the Flex volume container image.
		Expect(GetContainer(ds.Spec.Template.Spec.InitContainers, "flexvol-driver").Image).To(Equal(fmt.Sprintf("docker.io/%s:%s", components.ComponentFlexVolume.Image, components.ComponentFlexVolume.Version)))

		optional := true

		// Verify env
		expectedNodeEnv := []v1.EnvVar{
			{Name: "DATASTORE_TYPE", Value: "kubernetes"},
			{Name: "WAIT_FOR_DATASTORE", Value: "true"},
			{Name: "CALICO_NETWORKING_BACKEND", Value: "none"},
			{Name: "CALICO_DISABLE_FILE_LOGGING", Value: "true"},
			{Name: "CLUSTER_TYPE", Value: "k8s,operator,ecs"},
			{Name: "IP", Value: "none"},
			{Name: "IP6", Value: "none"},
			{Name: "NO_DEFAULT_POOLS", Value: "true"},
			{Name: "FELIX_DEFAULTENDPOINTTOHOSTACTION", Value: "ACCEPT"},
			{Name: "FELIX_IPV6SUPPORT", Value: "false"},
			{Name: "FELIX_HEALTHENABLED", Value: "true"},
			{
				Name: "NODENAME",
				ValueFrom: &v1.EnvVarSource{
					FieldRef: &v1.ObjectFieldSelector{FieldPath: "spec.nodeName"},
				},
			},
			{
				Name: "NAMESPACE",
				ValueFrom: &v1.EnvVarSource{
					FieldRef: &v1.ObjectFieldSelector{FieldPath: "metadata.namespace"},
				},
			},
			{Name: "FELIX_TYPHAK8SNAMESPACE", Value: "calico-system"},
			{Name: "FELIX_TYPHAK8SSERVICENAME", Value: "calico-typha"},
			{Name: "FELIX_TYPHACAFILE", Value: "/typha-ca/caBundle"},
			{Name: "FELIX_TYPHACERTFILE", Value: fmt.Sprintf("/felix-certs/%s", render.TLSSecretCertName)},
			{Name: "FELIX_TYPHAKEYFILE", Value: fmt.Sprintf("/felix-certs/%s", render.TLSSecretKeyName)},
			{Name: "FELIX_TYPHACN", ValueFrom: &v1.EnvVarSource{
				SecretKeyRef: &v1.SecretKeySelector{
					LocalObjectReference: v1.LocalObjectReference{
						Name: render.TyphaTLSSecretName,
					},
					Key:      render.CommonName,
					Optional: &optional,
				},
			}},
			{Name: "FELIX_TYPHAURISAN", ValueFrom: &v1.EnvVarSource{
				SecretKeyRef: &v1.SecretKeySelector{
					LocalObjectReference: v1.LocalObjectReference{
						Name: render.TyphaTLSSecretName,
					},
					Key:      render.URISAN,
					Optional: &optional,
				},
			}},
			{Name: "FELIX_IPTABLESBACKEND", Value: "auto"},
			{Name: "FELIX_INTERFACEPREFIX", Value: "eni"},
			{Name: "FELIX_IPTABLESMANGLEALLOWACTION", Value: "Return"},
			{Name: "FELIX_ROUTESOURCE", Value: "WorkloadIPs"},
		}
		Expect(ds.Spec.Template.Spec.Containers[0].Env).To(ConsistOf(expectedNodeEnv))

		// Expect the SECURITY_GROUP env variables to not be set
		Expect(ds.Spec.Template.Spec.Containers[0].Env).NotTo(ContainElement(gstruct.MatchFields(gstruct.IgnoreExtras, gstruct.Fields{"Name": Equal("TIGERA_DEFAULT_SECURITY_GROUPS")})))
		Expect(ds.Spec.Template.Spec.Containers[0].Env).NotTo(ContainElement(gstruct.MatchFields(gstruct.IgnoreExtras, gstruct.Fields{"Name": Equal("TIGERA_POD_SECURITY_GROUP")})))

		// Verify volumes.
		var fileOrCreate = v1.HostPathFileOrCreate
		var dirOrCreate = v1.HostPathDirectoryOrCreate
		expectedVols := []v1.Volume{
			{Name: "lib-modules", VolumeSource: v1.VolumeSource{HostPath: &v1.HostPathVolumeSource{Path: "/lib/modules"}}},
			{Name: "var-run-calico", VolumeSource: v1.VolumeSource{HostPath: &v1.HostPathVolumeSource{Path: "/var/run/calico"}}},
			{Name: "var-lib-calico", VolumeSource: v1.VolumeSource{HostPath: &v1.HostPathVolumeSource{Path: "/var/lib/calico"}}},
			{Name: "xtables-lock", VolumeSource: v1.VolumeSource{HostPath: &v1.HostPathVolumeSource{Path: "/run/xtables.lock", Type: &fileOrCreate}}},
			{Name: "policysync", VolumeSource: v1.VolumeSource{HostPath: &v1.HostPathVolumeSource{Path: "/var/run/nodeagent", Type: &dirOrCreate}}},
			{
				Name: "typha-ca",
				VolumeSource: v1.VolumeSource{
					ConfigMap: &v1.ConfigMapVolumeSource{
						LocalObjectReference: v1.LocalObjectReference{
							Name: render.TyphaCAConfigMapName,
						},
					},
				},
			},
			{
				Name: "felix-certs",
				VolumeSource: v1.VolumeSource{
					Secret: &v1.SecretVolumeSource{
						SecretName: render.NodeTLSSecretName,
					},
				},
			},
			{Name: "flexvol-driver-host", VolumeSource: v1.VolumeSource{HostPath: &v1.HostPathVolumeSource{Path: "/usr/libexec/kubernetes/kubelet-plugins/volume/exec/nodeagent~uds", Type: &dirOrCreate}}},
		}
		Expect(ds.Spec.Template.Spec.Volumes).To(ConsistOf(expectedVols))

		// Verify volume mounts.
		expectedNodeVolumeMounts := []v1.VolumeMount{
			{MountPath: "/lib/modules", Name: "lib-modules", ReadOnly: true},
			{MountPath: "/run/xtables.lock", Name: "xtables-lock"},
			{MountPath: "/var/run/calico", Name: "var-run-calico"},
			{MountPath: "/var/lib/calico", Name: "var-lib-calico"},
			{MountPath: "/var/run/nodeagent", Name: "policysync"},
			{MountPath: "/typha-ca", Name: "typha-ca", ReadOnly: true},
			{MountPath: "/felix-certs", Name: "felix-certs", ReadOnly: true},
		}
		Expect(ds.Spec.Template.Spec.Containers[0].VolumeMounts).To(ConsistOf(expectedNodeVolumeMounts))

		// Verify tolerations.
		expectedTolerations := []v1.Toleration{
			{Operator: "Exists", Effect: "NoSchedule"},
			{Operator: "Exists", Effect: "NoExecute"},
			{Operator: "Exists", Key: "CriticalAddonsOnly"},
		}
		Expect(ds.Spec.Template.Spec.Tolerations).To(ConsistOf(expectedTolerations))

		// Verify readiness and liveness probes.
		verifyProbes(ds, false, true)
	})

	DescribeTable("should properly render configuration using non-Calico CNI plugin",
		func(cni operator.CNIPluginType, ipam operator.IPAMPluginType, expectedEnvs []v1.EnvVar) {
			installlation := &operator.InstallationSpec{
				CNI: &operator.CNISpec{
					Type: cni,
					IPAM: &operator.IPAMSpec{Type: ipam},
				},
				FlexVolumePath: "/usr/libexec/kubernetes/kubelet-plugins/volume/exec/",
			}

			component := render.Node(k8sServiceEp, installlation, nil, typhaNodeTLS, nil, false, "")
			resources, _ := component.Objects()

			// Should render the correct resources.
			Expect(GetResource(resources, "calico-node", "calico-system", "apps", "v1", "DaemonSet")).ToNot(BeNil())
			dsResource := GetResource(resources, "calico-node", "calico-system", "apps", "v1", "DaemonSet")
			Expect(dsResource).ToNot(BeNil())

			// Should not render CNI configuration.
			cniCmResource := GetResource(resources, "cni-config", "calico-system", "", "v1", "ConfigMap")
			Expect(cniCmResource).To(BeNil())

			// The DaemonSet should have the correct configuration.
			ds := dsResource.(*apps.DaemonSet)

			// CNI install container should not be present.
			cniContainer := GetContainer(ds.Spec.Template.Spec.InitContainers, "install-cni")
			Expect(cniContainer).To(BeNil())
			// Validate correct number of init containers.
			Expect(len(ds.Spec.Template.Spec.InitContainers)).To(Equal(1))

			// Verify env
			expectedEnvs = append(expectedEnvs,
				v1.EnvVar{Name: "CALICO_NETWORKING_BACKEND", Value: "none"},
				v1.EnvVar{Name: "NO_DEFAULT_POOLS", Value: "true"},
				v1.EnvVar{Name: "FELIX_DEFAULTENDPOINTTOHOSTACTION", Value: "ACCEPT"},
			)
			for _, expected := range expectedEnvs {
				Expect(ds.Spec.Template.Spec.Containers[0].Env).To(ContainElement(expected))
			}

			// Verify readiness and liveness probes.
			verifyProbes(ds, false, false)
		},
		Entry("GKE", operator.PluginGKE, operator.IPAMPluginHostLocal, []v1.EnvVar{
			{Name: "FELIX_INTERFACEPREFIX", Value: "gke"},
			{Name: "FELIX_IPTABLESMANGLEALLOWACTION", Value: "Return"},
			{Name: "FELIX_IPTABLESFILTERALLOWACTION", Value: "Return"},
		}),
		Entry("AmazonVPC", operator.PluginAmazonVPC, operator.IPAMPluginAmazonVPC, []v1.EnvVar{
			{Name: "FELIX_INTERFACEPREFIX", Value: "eni"},
			{Name: "FELIX_IPTABLESMANGLEALLOWACTION", Value: "Return"},
		}),
		Entry("AzureVNET", operator.PluginAzureVNET, operator.IPAMPluginAzureVNET, []v1.EnvVar{
			{Name: "FELIX_INTERFACEPREFIX", Value: "azv"},
		}),
	)
	It("should render all resources when using Calico CNI on EKS", func() {
		expectedResources := []struct {
			name    string
			ns      string
			group   string
			version string
			kind    string
		}{
			{name: "calico-node", ns: common.CalicoNamespace, group: "", version: "v1", kind: "ServiceAccount"},
			{name: "calico-node", ns: "", group: "rbac.authorization.k8s.io", version: "v1", kind: "ClusterRole"},
			{name: "calico-node", ns: "", group: "rbac.authorization.k8s.io", version: "v1", kind: "ClusterRoleBinding"},
			{name: "cni-config", ns: common.CalicoNamespace, group: "", version: "v1", kind: "ConfigMap"},
			{name: common.NodeDaemonSetName, ns: "", group: "policy", version: "v1beta1", kind: "PodSecurityPolicy"},
			{name: common.NodeDaemonSetName, ns: common.CalicoNamespace, group: "apps", version: "v1", kind: "DaemonSet"},
		}

		disabled := operator.BGPDisabled
		defaultInstance.FlexVolumePath = "/usr/libexec/kubernetes/kubelet-plugins/volume/exec/"
		defaultInstance.KubernetesProvider = operator.ProviderEKS
		defaultInstance.CalicoNetwork.BGP = &disabled
		defaultInstance.CalicoNetwork.IPPools[0].Encapsulation = operator.EncapsulationVXLAN
		component := render.Node(k8sServiceEp, defaultInstance, nil, typhaNodeTLS, nil, false, "")
		resources, _ := component.Objects()
		Expect(len(resources)).To(Equal(len(expectedResources)))

		// Should render the correct resources.
		i := 0
		for _, expectedRes := range expectedResources {
			ExpectResource(resources[i], expectedRes.name, expectedRes.ns, expectedRes.group, expectedRes.version, expectedRes.kind)
			i++
		}

		cniCmResource := GetResource(resources, "cni-config", "calico-system", "", "v1", "ConfigMap")
		Expect(cniCmResource).ToNot(BeNil())
		cniCm := cniCmResource.(*v1.ConfigMap)
		Expect(cniCm.Data["config"]).To(MatchJSON(`{
  "name": "k8s-pod-network",
  "cniVersion": "0.3.1",
  "plugins": [
    {
      "type": "calico",
      "datastore_type": "kubernetes",
      "mtu": 0,
      "nodename_file_optional": false,
      "log_level": "Info",
      "log_file_path": "/var/log/calico/cni/cni.log",
      "ipam": {
          "type": "calico-ipam",
          "assign_ipv4" : "true",
          "assign_ipv6" : "false"
      },
      "container_settings": {
          "allow_ip_forwarding": false
      },
      "policy": {
          "type": "k8s"
      },
      "kubernetes": {
          "kubeconfig": "__KUBECONFIG_FILEPATH__"
      }
    },
    {
      "type": "bandwidth",
      "capabilities": {"bandwidth": true}
    },
    {"type": "portmap", "snat": true, "capabilities": {"portMappings": true}}
  ]
}`))

		dsResource := GetResource(resources, "calico-node", "calico-system", "apps", "v1", "DaemonSet")
		Expect(dsResource).ToNot(BeNil())

		// The DaemonSet should have the correct configuration.
		ds := dsResource.(*apps.DaemonSet)
		ExpectEnv(ds.Spec.Template.Spec.Containers[0].Env, "CALICO_IPV4POOL_CIDR", "192.168.1.0/16")

		cniContainer := GetContainer(ds.Spec.Template.Spec.InitContainers, "install-cni")
		ExpectEnv(cniContainer.Env, "CNI_NET_DIR", "/etc/cni/net.d")

		// Node image override results in correct image.
		Expect(ds.Spec.Template.Spec.Containers[0].Image).To(Equal(fmt.Sprintf("docker.io/%s:%s", components.ComponentCalicoNode.Image, components.ComponentCalicoNode.Version)))

		// Validate correct number of init containers.
		Expect(len(ds.Spec.Template.Spec.InitContainers)).To(Equal(2))

		// CNI container uses image override.
		Expect(GetContainer(ds.Spec.Template.Spec.InitContainers, "install-cni").Image).To(Equal(fmt.Sprintf("docker.io/%s:%s", components.ComponentCalicoCNI.Image, components.ComponentCalicoCNI.Version)))

		// Verify the Flex volume container image.
		Expect(GetContainer(ds.Spec.Template.Spec.InitContainers, "flexvol-driver").Image).To(Equal(fmt.Sprintf("docker.io/%s:%s", components.ComponentFlexVolume.Image, components.ComponentFlexVolume.Version)))

		optional := true
		// Verify env
		expectedNodeEnv := []v1.EnvVar{
			{Name: "DATASTORE_TYPE", Value: "kubernetes"},
			{Name: "WAIT_FOR_DATASTORE", Value: "true"},
			{Name: "CALICO_NETWORKING_BACKEND", Value: "vxlan"},
			{Name: "CALICO_DISABLE_FILE_LOGGING", Value: "true"},
			{Name: "CLUSTER_TYPE", Value: "k8s,operator,ecs"},
			{Name: "IP", Value: "autodetect"},
			{Name: "IP_AUTODETECTION_METHOD", Value: "first-found"},
			{Name: "IP6", Value: "none"},
			{Name: "CALICO_IPV4POOL_CIDR", Value: "192.168.1.0/16"},
			{Name: "CALICO_IPV4POOL_VXLAN", Value: "Always"},
			{Name: "FELIX_DEFAULTENDPOINTTOHOSTACTION", Value: "ACCEPT"},
			{Name: "FELIX_IPV6SUPPORT", Value: "false"},
			{Name: "FELIX_HEALTHENABLED", Value: "true"},
			{
				Name: "NODENAME",
				ValueFrom: &v1.EnvVarSource{
					FieldRef: &v1.ObjectFieldSelector{FieldPath: "spec.nodeName"},
				},
			},
			{
				Name: "NAMESPACE",
				ValueFrom: &v1.EnvVarSource{
					FieldRef: &v1.ObjectFieldSelector{FieldPath: "metadata.namespace"},
				},
			},
			{Name: "FELIX_TYPHAK8SNAMESPACE", Value: "calico-system"},
			{Name: "FELIX_TYPHAK8SSERVICENAME", Value: "calico-typha"},
			{Name: "FELIX_TYPHACAFILE", Value: "/typha-ca/caBundle"},
			{Name: "FELIX_TYPHACERTFILE", Value: fmt.Sprintf("/felix-certs/%s", render.TLSSecretCertName)},
			{Name: "FELIX_TYPHAKEYFILE", Value: fmt.Sprintf("/felix-certs/%s", render.TLSSecretKeyName)},
			{Name: "FELIX_TYPHACN", ValueFrom: &v1.EnvVarSource{
				SecretKeyRef: &v1.SecretKeySelector{
					LocalObjectReference: v1.LocalObjectReference{
						Name: render.TyphaTLSSecretName,
					},
					Key:      render.CommonName,
					Optional: &optional,
				},
			}},
			{Name: "FELIX_TYPHAURISAN", ValueFrom: &v1.EnvVarSource{
				SecretKeyRef: &v1.SecretKeySelector{
					LocalObjectReference: v1.LocalObjectReference{
						Name: render.TyphaTLSSecretName,
					},
					Key:      render.URISAN,
					Optional: &optional,
				},
			}},
			{Name: "FELIX_IPTABLESBACKEND", Value: "auto"},
		}
		Expect(ds.Spec.Template.Spec.Containers[0].Env).To(ConsistOf(expectedNodeEnv))
		// Expect the SECURITY_GROUP env variables to not be set
		Expect(ds.Spec.Template.Spec.Containers[0].Env).NotTo(ContainElement(gstruct.MatchFields(gstruct.IgnoreExtras, gstruct.Fields{"Name": Equal("TIGERA_DEFAULT_SECURITY_GROUPS")})))
		Expect(ds.Spec.Template.Spec.Containers[0].Env).NotTo(ContainElement(gstruct.MatchFields(gstruct.IgnoreExtras, gstruct.Fields{"Name": Equal("TIGERA_POD_SECURITY_GROUP")})))

		expectedCNIEnv := []v1.EnvVar{
			{Name: "CNI_CONF_NAME", Value: "10-calico.conflist"},
			{Name: "SLEEP", Value: "false"},
			{Name: "CNI_NET_DIR", Value: "/etc/cni/net.d"},
			{
				Name: "CNI_NETWORK_CONFIG",
				ValueFrom: &v1.EnvVarSource{
					ConfigMapKeyRef: &v1.ConfigMapKeySelector{
						Key: "config",
						LocalObjectReference: v1.LocalObjectReference{
							Name: "cni-config",
						},
					},
				},
			},
		}
		Expect(GetContainer(ds.Spec.Template.Spec.InitContainers, "install-cni").Env).To(ConsistOf(expectedCNIEnv))

		// Verify volumes.
		var fileOrCreate = v1.HostPathFileOrCreate
		var dirOrCreate = v1.HostPathDirectoryOrCreate
		expectedVols := []v1.Volume{
			{Name: "lib-modules", VolumeSource: v1.VolumeSource{HostPath: &v1.HostPathVolumeSource{Path: "/lib/modules"}}},
			{Name: "var-run-calico", VolumeSource: v1.VolumeSource{HostPath: &v1.HostPathVolumeSource{Path: "/var/run/calico"}}},
			{Name: "var-lib-calico", VolumeSource: v1.VolumeSource{HostPath: &v1.HostPathVolumeSource{Path: "/var/lib/calico"}}},
			{Name: "xtables-lock", VolumeSource: v1.VolumeSource{HostPath: &v1.HostPathVolumeSource{Path: "/run/xtables.lock", Type: &fileOrCreate}}},
			{Name: "cni-bin-dir", VolumeSource: v1.VolumeSource{HostPath: &v1.HostPathVolumeSource{Path: "/opt/cni/bin"}}},
			{Name: "cni-net-dir", VolumeSource: v1.VolumeSource{HostPath: &v1.HostPathVolumeSource{Path: "/etc/cni/net.d"}}},
			{Name: "cni-log-dir", VolumeSource: v1.VolumeSource{HostPath: &v1.HostPathVolumeSource{Path: "/var/log/calico/cni"}}},
			{Name: "policysync", VolumeSource: v1.VolumeSource{HostPath: &v1.HostPathVolumeSource{Path: "/var/run/nodeagent", Type: &dirOrCreate}}},
			{
				Name: "typha-ca",
				VolumeSource: v1.VolumeSource{
					ConfigMap: &v1.ConfigMapVolumeSource{
						LocalObjectReference: v1.LocalObjectReference{
							Name: render.TyphaCAConfigMapName,
						},
					},
				},
			},
			{
				Name: "felix-certs",
				VolumeSource: v1.VolumeSource{
					Secret: &v1.SecretVolumeSource{
						SecretName: render.NodeTLSSecretName,
					},
				},
			},
			{Name: "flexvol-driver-host", VolumeSource: v1.VolumeSource{HostPath: &v1.HostPathVolumeSource{Path: "/usr/libexec/kubernetes/kubelet-plugins/volume/exec/nodeagent~uds", Type: &dirOrCreate}}},
		}
		Expect(ds.Spec.Template.Spec.Volumes).To(ConsistOf(expectedVols))

		// Verify volume mounts.
		expectedNodeVolumeMounts := []v1.VolumeMount{
			{MountPath: "/lib/modules", Name: "lib-modules", ReadOnly: true},
			{MountPath: "/run/xtables.lock", Name: "xtables-lock"},
			{MountPath: "/var/run/calico", Name: "var-run-calico"},
			{MountPath: "/var/lib/calico", Name: "var-lib-calico"},
			{MountPath: "/var/run/nodeagent", Name: "policysync"},
			{MountPath: "/typha-ca", Name: "typha-ca", ReadOnly: true},
			{MountPath: "/felix-certs", Name: "felix-certs", ReadOnly: true},
			{MountPath: "/var/log/calico/cni", Name: "cni-log-dir", ReadOnly: true},
		}
		Expect(ds.Spec.Template.Spec.Containers[0].VolumeMounts).To(ConsistOf(expectedNodeVolumeMounts))

		expectedCNIVolumeMounts := []v1.VolumeMount{
			{MountPath: "/host/opt/cni/bin", Name: "cni-bin-dir"},
			{MountPath: "/host/etc/cni/net.d", Name: "cni-net-dir"},
		}
		Expect(GetContainer(ds.Spec.Template.Spec.InitContainers, "install-cni").VolumeMounts).To(ConsistOf(expectedCNIVolumeMounts))

		// Verify tolerations.
		expectedTolerations := []v1.Toleration{
			{Operator: "Exists", Effect: "NoSchedule"},
			{Operator: "Exists", Effect: "NoExecute"},
			{Operator: "Exists", Key: "CriticalAddonsOnly"},
		}
		Expect(ds.Spec.Template.Spec.Tolerations).To(ConsistOf(expectedTolerations))

		// Verify readiness and liveness probes.
		verifyProbes(ds, false, false)
	})

	It("should properly render a configuration using the AmazonVPC CNI plugin", func() {
		amazonVPCInstalllation := &operator.InstallationSpec{
			KubernetesProvider: operator.ProviderEKS,
			CNI:                &operator.CNISpec{Type: operator.PluginAmazonVPC},
			FlexVolumePath:     "/usr/libexec/kubernetes/kubelet-plugins/volume/exec/",
		}

		component := render.Node(k8sServiceEp, amazonVPCInstalllation, nil, typhaNodeTLS, nil, false, "")
		resources, _ := component.Objects()
		Expect(len(resources)).To(Equal(5))

		// Should render the correct resources.
		Expect(GetResource(resources, "calico-node", "calico-system", "", "v1", "ServiceAccount")).ToNot(BeNil())
		Expect(GetResource(resources, "calico-node", "", "rbac.authorization.k8s.io", "v1", "ClusterRole")).ToNot(BeNil())
		Expect(GetResource(resources, "calico-node", "", "rbac.authorization.k8s.io", "v1", "ClusterRoleBinding")).ToNot(BeNil())
		Expect(GetResource(resources, "calico-node", "calico-system", "apps", "v1", "DaemonSet")).ToNot(BeNil())
		dsResource := GetResource(resources, "calico-node", "calico-system", "apps", "v1", "DaemonSet")
		Expect(dsResource).ToNot(BeNil())

		// Should not render CNI configuration.
		cniCmResource := GetResource(resources, "cni-config", "calico-system", "", "v1", "ConfigMap")
		Expect(cniCmResource).To(BeNil())

		// The DaemonSet should have the correct configuration.
		ds := dsResource.(*apps.DaemonSet)

		// CNI install container should not be present.
		cniContainer := GetContainer(ds.Spec.Template.Spec.InitContainers, "install-cni")
		Expect(cniContainer).To(BeNil())

		// Validate correct number of init containers.
		Expect(len(ds.Spec.Template.Spec.InitContainers)).To(Equal(1))

		// Verify the Flex volume container image.
		Expect(GetContainer(ds.Spec.Template.Spec.InitContainers, "flexvol-driver").Image).To(Equal(fmt.Sprintf("docker.io/%s:%s", components.ComponentFlexVolume.Image, components.ComponentFlexVolume.Version)))

		optional := true

		// Verify env
		expectedNodeEnv := []v1.EnvVar{
			{Name: "DATASTORE_TYPE", Value: "kubernetes"},
			{Name: "WAIT_FOR_DATASTORE", Value: "true"},
			{Name: "CALICO_NETWORKING_BACKEND", Value: "none"},
			{Name: "CALICO_DISABLE_FILE_LOGGING", Value: "true"},
			{Name: "CLUSTER_TYPE", Value: "k8s,operator,ecs"},
			{Name: "IP", Value: "none"},
			{Name: "IP6", Value: "none"},
			{Name: "NO_DEFAULT_POOLS", Value: "true"},
			{Name: "FELIX_DEFAULTENDPOINTTOHOSTACTION", Value: "ACCEPT"},
			{Name: "FELIX_IPV6SUPPORT", Value: "false"},
			{Name: "FELIX_HEALTHENABLED", Value: "true"},
			{
				Name: "NODENAME",
				ValueFrom: &v1.EnvVarSource{
					FieldRef: &v1.ObjectFieldSelector{FieldPath: "spec.nodeName"},
				},
			},
			{
				Name: "NAMESPACE",
				ValueFrom: &v1.EnvVarSource{
					FieldRef: &v1.ObjectFieldSelector{FieldPath: "metadata.namespace"},
				},
			},
			{Name: "FELIX_TYPHAK8SNAMESPACE", Value: "calico-system"},
			{Name: "FELIX_TYPHAK8SSERVICENAME", Value: "calico-typha"},
			{Name: "FELIX_TYPHACAFILE", Value: "/typha-ca/caBundle"},
			{Name: "FELIX_TYPHACERTFILE", Value: fmt.Sprintf("/felix-certs/%s", render.TLSSecretCertName)},
			{Name: "FELIX_TYPHAKEYFILE", Value: fmt.Sprintf("/felix-certs/%s", render.TLSSecretKeyName)},
			{Name: "FELIX_TYPHACN", ValueFrom: &v1.EnvVarSource{
				SecretKeyRef: &v1.SecretKeySelector{
					LocalObjectReference: v1.LocalObjectReference{
						Name: render.TyphaTLSSecretName,
					},
					Key:      render.CommonName,
					Optional: &optional,
				},
			}},
			{Name: "FELIX_TYPHAURISAN", ValueFrom: &v1.EnvVarSource{
				SecretKeyRef: &v1.SecretKeySelector{
					LocalObjectReference: v1.LocalObjectReference{
						Name: render.TyphaTLSSecretName,
					},
					Key:      render.URISAN,
					Optional: &optional,
				},
			}},
			{Name: "FELIX_IPTABLESBACKEND", Value: "auto"},
			{Name: "FELIX_INTERFACEPREFIX", Value: "eni"},
			{Name: "FELIX_IPTABLESMANGLEALLOWACTION", Value: "Return"},
			{Name: "FELIX_ROUTESOURCE", Value: "WorkloadIPs"},
		}
		Expect(ds.Spec.Template.Spec.Containers[0].Env).To(ConsistOf(expectedNodeEnv))

		// Expect the SECURITY_GROUP env variables to not be set
		Expect(ds.Spec.Template.Spec.Containers[0].Env).NotTo(ContainElement(gstruct.MatchFields(gstruct.IgnoreExtras, gstruct.Fields{"Name": Equal("TIGERA_DEFAULT_SECURITY_GROUPS")})))
		Expect(ds.Spec.Template.Spec.Containers[0].Env).NotTo(ContainElement(gstruct.MatchFields(gstruct.IgnoreExtras, gstruct.Fields{"Name": Equal("TIGERA_POD_SECURITY_GROUP")})))

		// Verify volumes.
		var fileOrCreate = v1.HostPathFileOrCreate
		var dirOrCreate = v1.HostPathDirectoryOrCreate
		expectedVols := []v1.Volume{
			{Name: "lib-modules", VolumeSource: v1.VolumeSource{HostPath: &v1.HostPathVolumeSource{Path: "/lib/modules"}}},
			{Name: "var-run-calico", VolumeSource: v1.VolumeSource{HostPath: &v1.HostPathVolumeSource{Path: "/var/run/calico"}}},
			{Name: "var-lib-calico", VolumeSource: v1.VolumeSource{HostPath: &v1.HostPathVolumeSource{Path: "/var/lib/calico"}}},
			{Name: "xtables-lock", VolumeSource: v1.VolumeSource{HostPath: &v1.HostPathVolumeSource{Path: "/run/xtables.lock", Type: &fileOrCreate}}},
			{Name: "policysync", VolumeSource: v1.VolumeSource{HostPath: &v1.HostPathVolumeSource{Path: "/var/run/nodeagent", Type: &dirOrCreate}}},
			{
				Name: "typha-ca",
				VolumeSource: v1.VolumeSource{
					ConfigMap: &v1.ConfigMapVolumeSource{
						LocalObjectReference: v1.LocalObjectReference{
							Name: render.TyphaCAConfigMapName,
						},
					},
				},
			},
			{
				Name: "felix-certs",
				VolumeSource: v1.VolumeSource{
					Secret: &v1.SecretVolumeSource{
						SecretName: render.NodeTLSSecretName,
					},
				},
			},
			{Name: "flexvol-driver-host", VolumeSource: v1.VolumeSource{HostPath: &v1.HostPathVolumeSource{Path: "/usr/libexec/kubernetes/kubelet-plugins/volume/exec/nodeagent~uds", Type: &dirOrCreate}}},
		}
		Expect(ds.Spec.Template.Spec.Volumes).To(ConsistOf(expectedVols))

		// Verify volume mounts.
		expectedNodeVolumeMounts := []v1.VolumeMount{
			{MountPath: "/lib/modules", Name: "lib-modules", ReadOnly: true},
			{MountPath: "/run/xtables.lock", Name: "xtables-lock"},
			{MountPath: "/var/run/calico", Name: "var-run-calico"},
			{MountPath: "/var/lib/calico", Name: "var-lib-calico"},
			{MountPath: "/var/run/nodeagent", Name: "policysync"},
			{MountPath: "/typha-ca", Name: "typha-ca", ReadOnly: true},
			{MountPath: "/felix-certs", Name: "felix-certs", ReadOnly: true},
		}
		Expect(ds.Spec.Template.Spec.Containers[0].VolumeMounts).To(ConsistOf(expectedNodeVolumeMounts))

		// Verify tolerations.
		expectedTolerations := []v1.Toleration{
			{Operator: "Exists", Effect: "NoSchedule"},
			{Operator: "Exists", Effect: "NoExecute"},
			{Operator: "Exists", Key: "CriticalAddonsOnly"},
		}
		Expect(ds.Spec.Template.Spec.Tolerations).To(ConsistOf(expectedTolerations))

		// Verify readiness and liveness probes.
<<<<<<< HEAD
		verifyProbes(ds, false, true)
=======
		verifyProbes(ds, false, false)
>>>>>>> 601c18e0
	})

	It("should render all resources when running on openshift", func() {
		expectedResources := []struct {
			name    string
			ns      string
			group   string
			version string
			kind    string
		}{
			{name: "calico-node", ns: common.CalicoNamespace, group: "", version: "v1", kind: "ServiceAccount"},
			{name: "calico-node", ns: "", group: "rbac.authorization.k8s.io", version: "v1", kind: "ClusterRole"},
			{name: "calico-node", ns: "", group: "rbac.authorization.k8s.io", version: "v1", kind: "ClusterRoleBinding"},
			{name: "cni-config", ns: common.CalicoNamespace, group: "", version: "v1", kind: "ConfigMap"},
			{name: common.NodeDaemonSetName, ns: common.CalicoNamespace, group: "apps", version: "v1", kind: "DaemonSet"},
		}

		defaultInstance.FlexVolumePath = "/etc/kubernetes/kubelet-plugins/volume/exec/"
		defaultInstance.KubernetesProvider = operator.ProviderOpenShift
		component := render.Node(k8sServiceEp, defaultInstance, nil, typhaNodeTLS, nil, false, "")
		resources, _ := component.Objects()
		Expect(len(resources)).To(Equal(len(expectedResources)))

		// Should render the correct resources.
		i := 0
		for _, expectedRes := range expectedResources {
			ExpectResource(resources[i], expectedRes.name, expectedRes.ns, expectedRes.group, expectedRes.version, expectedRes.kind)
			i++
		}

		// The DaemonSet should have the correct configuration.
		ds := GetResource(resources, "calico-node", "calico-system", "apps", "v1", "DaemonSet").(*apps.DaemonSet)
		Expect(ds.Spec.Template.Spec.Containers[0].Image).To(Equal(fmt.Sprintf("docker.io/%s:%s", components.ComponentCalicoNode.Image, components.ComponentCalicoNode.Version)))

		ExpectEnv(GetContainer(ds.Spec.Template.Spec.InitContainers, "install-cni").Env, "CNI_NET_DIR", "/var/run/multus/cni/net.d")

		// Verify volumes. In particular, we want to make sure the flexvol-driver-host volume uses the right
		// host path for flexvolume drivers.
		var fileOrCreate = v1.HostPathFileOrCreate
		var dirOrCreate = v1.HostPathDirectoryOrCreate
		expectedVols := []v1.Volume{
			{Name: "lib-modules", VolumeSource: v1.VolumeSource{HostPath: &v1.HostPathVolumeSource{Path: "/lib/modules"}}},
			{Name: "var-run-calico", VolumeSource: v1.VolumeSource{HostPath: &v1.HostPathVolumeSource{Path: "/var/run/calico"}}},
			{Name: "var-lib-calico", VolumeSource: v1.VolumeSource{HostPath: &v1.HostPathVolumeSource{Path: "/var/lib/calico"}}},
			{Name: "xtables-lock", VolumeSource: v1.VolumeSource{HostPath: &v1.HostPathVolumeSource{Path: "/run/xtables.lock", Type: &fileOrCreate}}},
			{Name: "cni-bin-dir", VolumeSource: v1.VolumeSource{HostPath: &v1.HostPathVolumeSource{Path: "/var/lib/cni/bin"}}},
			{Name: "cni-net-dir", VolumeSource: v1.VolumeSource{HostPath: &v1.HostPathVolumeSource{Path: "/var/run/multus/cni/net.d"}}},
			{Name: "cni-log-dir", VolumeSource: v1.VolumeSource{HostPath: &v1.HostPathVolumeSource{Path: "/var/log/calico/cni"}}},
			{Name: "policysync", VolumeSource: v1.VolumeSource{HostPath: &v1.HostPathVolumeSource{Path: "/var/run/nodeagent", Type: &dirOrCreate}}},
			{Name: "flexvol-driver-host", VolumeSource: v1.VolumeSource{HostPath: &v1.HostPathVolumeSource{Path: "/etc/kubernetes/kubelet-plugins/volume/exec/nodeagent~uds", Type: &dirOrCreate}}},
			{
				Name: "typha-ca",
				VolumeSource: v1.VolumeSource{
					ConfigMap: &v1.ConfigMapVolumeSource{
						LocalObjectReference: v1.LocalObjectReference{
							Name: render.TyphaCAConfigMapName,
						},
					},
				},
			},
			{
				Name: "felix-certs",
				VolumeSource: v1.VolumeSource{
					Secret: &v1.SecretVolumeSource{
						SecretName: render.NodeTLSSecretName,
					},
				},
			},
		}
		Expect(ds.Spec.Template.Spec.Volumes).To(ConsistOf(expectedVols))

		optional := true
		expectedNodeEnv := []v1.EnvVar{
			// Default envvars.
			{Name: "DATASTORE_TYPE", Value: "kubernetes"},
			{Name: "WAIT_FOR_DATASTORE", Value: "true"},
			{Name: "CALICO_NETWORKING_BACKEND", Value: "bird"},
			{Name: "CLUSTER_TYPE", Value: "k8s,operator,openshift,bgp"},
			{Name: "IP", Value: "autodetect"},
			{Name: "IP_AUTODETECTION_METHOD", Value: "first-found"},
			{Name: "IP6", Value: "none"},
			{Name: "CALICO_IPV4POOL_CIDR", Value: "192.168.1.0/16"},
			{Name: "CALICO_IPV4POOL_IPIP", Value: "Always"},
			{Name: "CALICO_DISABLE_FILE_LOGGING", Value: "true"},
			{Name: "FELIX_DEFAULTENDPOINTTOHOSTACTION", Value: "ACCEPT"},
			{Name: "FELIX_IPV6SUPPORT", Value: "false"},
			{Name: "FELIX_HEALTHENABLED", Value: "true"},
			{
				Name: "NODENAME",
				ValueFrom: &v1.EnvVarSource{
					FieldRef: &v1.ObjectFieldSelector{FieldPath: "spec.nodeName"},
				},
			},
			{
				Name: "NAMESPACE",
				ValueFrom: &v1.EnvVarSource{
					FieldRef: &v1.ObjectFieldSelector{FieldPath: "metadata.namespace"},
				},
			},
			{Name: "FELIX_TYPHAK8SNAMESPACE", Value: "calico-system"},
			{Name: "FELIX_TYPHAK8SSERVICENAME", Value: "calico-typha"},
			{Name: "FELIX_TYPHACAFILE", Value: "/typha-ca/caBundle"},
			{Name: "FELIX_TYPHACERTFILE", Value: fmt.Sprintf("/felix-certs/%s", render.TLSSecretCertName)},
			{Name: "FELIX_TYPHAKEYFILE", Value: fmt.Sprintf("/felix-certs/%s", render.TLSSecretKeyName)},
			{Name: "FELIX_TYPHACN", ValueFrom: &v1.EnvVarSource{
				SecretKeyRef: &v1.SecretKeySelector{
					LocalObjectReference: v1.LocalObjectReference{
						Name: render.TyphaTLSSecretName,
					},
					Key:      render.CommonName,
					Optional: &optional,
				},
			}},
			{Name: "FELIX_TYPHAURISAN", ValueFrom: &v1.EnvVarSource{
				SecretKeyRef: &v1.SecretKeySelector{
					LocalObjectReference: v1.LocalObjectReference{
						Name: render.TyphaTLSSecretName,
					},
					Key:      render.URISAN,
					Optional: &optional,
				},
			}},
			// The OpenShift envvar overrides.
			{Name: "FELIX_HEALTHPORT", Value: "9199"},
			{Name: "FELIX_IPTABLESBACKEND", Value: "auto"},
		}
		Expect(ds.Spec.Template.Spec.Containers[0].Env).To(ConsistOf(expectedNodeEnv))
		Expect(len(ds.Spec.Template.Spec.Containers[0].Env)).To(Equal(len(expectedNodeEnv)))

		verifyProbes(ds, true, false)
	})

	It("should render all resources when variant is TigeraSecureEnterprise and running on openshift", func() {
		expectedResources := []struct {
			name    string
			ns      string
			group   string
			version string
			kind    string
		}{
			{name: "calico-node", ns: common.CalicoNamespace, group: "", version: "v1", kind: "ServiceAccount"},
			{name: "calico-node", ns: "", group: "rbac.authorization.k8s.io", version: "v1", kind: "ClusterRole"},
			{name: "calico-node", ns: "", group: "rbac.authorization.k8s.io", version: "v1", kind: "ClusterRoleBinding"},
			{name: "calico-node-metrics", ns: "calico-system", group: "", version: "v1", kind: "Service"},
			{name: "cni-config", ns: common.CalicoNamespace, group: "", version: "v1", kind: "ConfigMap"},
			{name: common.NodeDaemonSetName, ns: common.CalicoNamespace, group: "apps", version: "v1", kind: "DaemonSet"},
		}

		defaultInstance.Variant = operator.TigeraSecureEnterprise
		defaultInstance.KubernetesProvider = operator.ProviderOpenShift
		component := render.Node(k8sServiceEp, defaultInstance, nil, typhaNodeTLS, nil, false, "")
		resources, _ := component.Objects()
		Expect(len(resources)).To(Equal(len(expectedResources)))

		// Should render the correct resources.
		i := 0
		for _, expectedRes := range expectedResources {
			ExpectResource(resources[i], expectedRes.name, expectedRes.ns, expectedRes.group, expectedRes.version, expectedRes.kind)
			i++
		}

		// The DaemonSet should have the correct configuration.
		ds := GetResource(resources, "calico-node", "calico-system", "apps", "v1", "DaemonSet").(*apps.DaemonSet)
		Expect(ds.Spec.Template.Spec.Containers[0].Image).To(Equal(components.TigeraRegistry + "tigera/cnx-node:" + components.ComponentTigeraNode.Version))

		ExpectEnv(GetContainer(ds.Spec.Template.Spec.InitContainers, "install-cni").Env, "CNI_NET_DIR", "/var/run/multus/cni/net.d")

		optional := true
		expectedNodeEnv := []v1.EnvVar{
			// Default envvars.
			{Name: "DATASTORE_TYPE", Value: "kubernetes"},
			{Name: "WAIT_FOR_DATASTORE", Value: "true"},
			{Name: "CALICO_NETWORKING_BACKEND", Value: "bird"},
			{Name: "CLUSTER_TYPE", Value: "k8s,operator,openshift,bgp"},
			{Name: "IP", Value: "autodetect"},
			{Name: "IP_AUTODETECTION_METHOD", Value: "first-found"},
			{Name: "IP6", Value: "none"},
			{Name: "CALICO_IPV4POOL_CIDR", Value: "192.168.1.0/16"},
			{Name: "CALICO_IPV4POOL_IPIP", Value: "Always"},
			{Name: "CALICO_DISABLE_FILE_LOGGING", Value: "true"},
			{Name: "FELIX_DEFAULTENDPOINTTOHOSTACTION", Value: "ACCEPT"},
			{Name: "FELIX_IPV6SUPPORT", Value: "false"},
			{Name: "FELIX_HEALTHENABLED", Value: "true"},
			{
				Name: "NODENAME",
				ValueFrom: &v1.EnvVarSource{
					FieldRef: &v1.ObjectFieldSelector{FieldPath: "spec.nodeName"},
				},
			},
			{
				Name: "NAMESPACE",
				ValueFrom: &v1.EnvVarSource{
					FieldRef: &v1.ObjectFieldSelector{FieldPath: "metadata.namespace"},
				},
			},
			{Name: "FELIX_TYPHAK8SNAMESPACE", Value: "calico-system"},
			{Name: "FELIX_TYPHAK8SSERVICENAME", Value: "calico-typha"},
			{Name: "FELIX_TYPHACAFILE", Value: "/typha-ca/caBundle"},
			{Name: "FELIX_TYPHACERTFILE", Value: fmt.Sprintf("/felix-certs/%s", render.TLSSecretCertName)},
			{Name: "FELIX_TYPHAKEYFILE", Value: fmt.Sprintf("/felix-certs/%s", render.TLSSecretKeyName)},
			{Name: "FELIX_TYPHACN", ValueFrom: &v1.EnvVarSource{
				SecretKeyRef: &v1.SecretKeySelector{
					LocalObjectReference: v1.LocalObjectReference{
						Name: render.TyphaTLSSecretName,
					},
					Key:      render.CommonName,
					Optional: &optional,
				},
			}},
			{Name: "FELIX_TYPHAURISAN", ValueFrom: &v1.EnvVarSource{
				SecretKeyRef: &v1.SecretKeySelector{
					LocalObjectReference: v1.LocalObjectReference{
						Name: render.TyphaTLSSecretName,
					},
					Key:      render.URISAN,
					Optional: &optional,
				},
			}},
			// Tigera-specific envvars
			{Name: "FELIX_PROMETHEUSREPORTERENABLED", Value: "true"},
			{Name: "FELIX_PROMETHEUSREPORTERPORT", Value: "9081"},
			{Name: "FELIX_FLOWLOGSFILEENABLED", Value: "true"},
			{Name: "FELIX_FLOWLOGSFILEINCLUDELABELS", Value: "true"},
			{Name: "FELIX_FLOWLOGSFILEINCLUDEPOLICIES", Value: "true"},
			{Name: "FELIX_FLOWLOGSENABLENETWORKSETS", Value: "true"},
			{Name: "FELIX_DNSLOGSFILEENABLED", Value: "true"},
			{Name: "FELIX_DNSLOGSFILEPERNODELIMIT", Value: "1000"},

			// For enterprise, we also expect MTU vars.
			{Name: "FELIX_IPINIPMTU", Value: "1440"},
			{Name: "FELIX_VXLANMTU", Value: "1410"},
			{Name: "FELIX_WIREGUARDMTU", Value: "1400"},

			// The OpenShift envvar overrides.
			{Name: "FELIX_HEALTHPORT", Value: "9199"},
			{Name: "FELIX_IPTABLESBACKEND", Value: "auto"},
			{Name: "MULTI_INTERFACE_MODE", Value: operator.MultiInterfaceModeNone.Value()},
			{Name: "FELIX_DNSTRUSTEDSERVERS", Value: "k8s-service:openshift-dns/dns-default"},
		}
		Expect(ds.Spec.Template.Spec.Containers[0].Env).To(ConsistOf(expectedNodeEnv))
		Expect(len(ds.Spec.Template.Spec.Containers[0].Env)).To(Equal(len(expectedNodeEnv)))

		verifyProbes(ds, true, true)
	})

	It("should render volumes and node volumemounts when bird templates are provided", func() {
		expectedResources := []struct {
			name    string
			ns      string
			group   string
			version string
			kind    string
		}{
			{name: "calico-node", ns: common.CalicoNamespace, group: "", version: "v1", kind: "ServiceAccount"},
			{name: "calico-node", ns: "", group: "rbac.authorization.k8s.io", version: "v1", kind: "ClusterRole"},
			{name: "calico-node", ns: "", group: "rbac.authorization.k8s.io", version: "v1", kind: "ClusterRoleBinding"},
			{name: "cni-config", ns: common.CalicoNamespace, group: "", version: "v1", kind: "ConfigMap"},
			{name: render.BirdTemplatesConfigMapName, ns: common.CalicoNamespace, group: "", version: "v1", kind: "ConfigMap"},
			{name: common.NodeDaemonSetName, ns: common.CalicoNamespace, group: "apps", version: "v1", kind: "DaemonSet"},
		}

		bt := map[string]string{
			"template-1.yaml": "dataforTemplate1 that is not used here",
		}
		defaultInstance.KubernetesProvider = operator.ProviderOpenShift
		component := render.Node(k8sServiceEp, defaultInstance, bt, typhaNodeTLS, nil, false, "")
		resources, _ := component.Objects()
		Expect(len(resources)).To(Equal(len(expectedResources)))

		// Should render the correct resources.
		i := 0
		for _, expectedRes := range expectedResources {
			ExpectResource(resources[i], expectedRes.name, expectedRes.ns, expectedRes.group, expectedRes.version, expectedRes.kind)
			i++
		}

		// The DaemonSet should have the correct configuration.
		ds := GetResource(resources, "calico-node", "calico-system", "apps", "v1", "DaemonSet").(*apps.DaemonSet)
		volumes := ds.Spec.Template.Spec.Volumes
		//Expect(ds.Spec.Template.Spec.Volumes).To(Equal())
		Expect(volumes).To(ContainElement(
			v1.Volume{
				Name: "bird-templates",
				VolumeSource: v1.VolumeSource{
					ConfigMap: &v1.ConfigMapVolumeSource{
						LocalObjectReference: v1.LocalObjectReference{
							Name: "bird-templates",
						},
					},
				},
			}))

		volumeMounts := ds.Spec.Template.Spec.Containers[0].VolumeMounts
		Expect(volumeMounts).To(ContainElement(
			v1.VolumeMount{
				Name:      "bird-templates",
				ReadOnly:  true,
				MountPath: "/etc/calico/confd/templates/template-1.yaml",
				SubPath:   "template-1.yaml",
			}))
	})

	Describe("test IP auto detection", func() {
		It("should support canReach", func() {
			defaultInstance.CalicoNetwork.NodeAddressAutodetectionV4.FirstFound = nil
			defaultInstance.CalicoNetwork.NodeAddressAutodetectionV4.CanReach = "1.1.1.1"
			component := render.Node(k8sServiceEp, defaultInstance, nil, typhaNodeTLS, nil, false, "")
			resources, _ := component.Objects()
			Expect(len(resources)).To(Equal(defaultNumExpectedResources))

			dsResource := GetResource(resources, "calico-node", "calico-system", "apps", "v1", "DaemonSet")
			Expect(dsResource).ToNot(BeNil())

			// The DaemonSet should have the correct configuration.
			ds := dsResource.(*apps.DaemonSet)
			ExpectEnv(ds.Spec.Template.Spec.Containers[0].Env, "IP_AUTODETECTION_METHOD", "can-reach=1.1.1.1")
		})

		It("should support interface regex", func() {
			defaultInstance.CalicoNetwork.NodeAddressAutodetectionV4.FirstFound = nil
			defaultInstance.CalicoNetwork.NodeAddressAutodetectionV4.Interface = "eth*"
			component := render.Node(k8sServiceEp, defaultInstance, nil, typhaNodeTLS, nil, false, "")
			resources, _ := component.Objects()
			Expect(len(resources)).To(Equal(defaultNumExpectedResources))

			dsResource := GetResource(resources, "calico-node", "calico-system", "apps", "v1", "DaemonSet")
			Expect(dsResource).ToNot(BeNil())

			// The DaemonSet should have the correct configuration.
			ds := dsResource.(*apps.DaemonSet)
			ExpectEnv(ds.Spec.Template.Spec.Containers[0].Env, "IP_AUTODETECTION_METHOD", "interface=eth*")
		})

		It("should support skip-interface regex", func() {
			defaultInstance.CalicoNetwork.NodeAddressAutodetectionV4.FirstFound = nil
			defaultInstance.CalicoNetwork.NodeAddressAutodetectionV4.SkipInterface = "eth*"
			component := render.Node(k8sServiceEp, defaultInstance, nil, typhaNodeTLS, nil, false, "")
			resources, _ := component.Objects()
			Expect(len(resources)).To(Equal(defaultNumExpectedResources))

			dsResource := GetResource(resources, "calico-node", "calico-system", "apps", "v1", "DaemonSet")
			Expect(dsResource).ToNot(BeNil())

			// The DaemonSet should have the correct configuration.
			ds := dsResource.(*apps.DaemonSet)
			ExpectEnv(ds.Spec.Template.Spec.Containers[0].Env, "IP_AUTODETECTION_METHOD", "skip-interface=eth*")
		})

		It("should support cidr", func() {
			defaultInstance.CalicoNetwork.NodeAddressAutodetectionV4.FirstFound = nil
			defaultInstance.CalicoNetwork.NodeAddressAutodetectionV4.CIDRS = []string{"10.0.1.0/24", "10.0.2.0/24"}
			component := render.Node(k8sServiceEp, defaultInstance, nil, typhaNodeTLS, nil, false, "")
			resources, _ := component.Objects()
			Expect(len(resources)).To(Equal(defaultNumExpectedResources))

			dsResource := GetResource(resources, "calico-node", "calico-system", "apps", "v1", "DaemonSet")
			Expect(dsResource).ToNot(BeNil())

			// The DaemonSet should have the correct configuration.
			ds := dsResource.(*apps.DaemonSet)
			ExpectEnv(ds.Spec.Template.Spec.Containers[0].Env, "IP_AUTODETECTION_METHOD", "cidr=10.0.1.0/24,10.0.2.0/24")
		})

	})

	It("should include updates needed for the core upgrade", func() {
		defaultInstance.KubernetesProvider = operator.ProviderOpenShift
		component := render.Node(k8sServiceEp, defaultInstance, nil, typhaNodeTLS, nil, true, "")
		resources, _ := component.Objects()
		Expect(len(resources)).To(Equal(defaultNumExpectedResources-1), fmt.Sprintf("resources are %v", resources))

		// Should render the correct resources.
		Expect(GetResource(resources, "calico-node", "calico-system", "", "v1", "ServiceAccount")).ToNot(BeNil())
		Expect(GetResource(resources, "calico-node", "", "rbac.authorization.k8s.io", "v1", "ClusterRole")).ToNot(BeNil())

		crbResource := GetResource(resources, "calico-node", "", "rbac.authorization.k8s.io", "v1", "ClusterRoleBinding")
		Expect(crbResource).ToNot(BeNil())
		crb := crbResource.(*rbacv1.ClusterRoleBinding)
		Expect(crb.Subjects).To(ContainElement(
			rbacv1.Subject{
				Kind:      "ServiceAccount",
				Name:      "calico-node",
				Namespace: "kube-system",
			},
		))

		Expect(GetResource(resources, "cni-config", "calico-system", "", "v1", "ConfigMap")).ToNot(BeNil())

		dsResource := GetResource(resources, "calico-node", "calico-system", "apps", "v1", "DaemonSet")
		Expect(dsResource).ToNot(BeNil())

		// The DaemonSet should have the correct configuration.
		ds := dsResource.(*apps.DaemonSet)
		ns := ds.Spec.Template.Spec.NodeSelector
		Expect(ns).To(HaveKey("projectcalico.org/operator-node-migration"))
		Expect(ns["projectcalico.org/operator-node-migration"]).To(Equal("migrated"))
	})

	DescribeTable("test IP Pool configuration",
		func(pool operator.IPPool, expect map[string]string) {
			// Provider does not matter for IPPool configuration
			defaultInstance.CalicoNetwork.IPPools = []operator.IPPool{pool}
			component := render.Node(k8sServiceEp, defaultInstance, nil, typhaNodeTLS, nil, false, "")
			resources, _ := component.Objects()
			Expect(len(resources)).To(Equal(defaultNumExpectedResources))

			dsResource := GetResource(resources, "calico-node", "calico-system", "apps", "v1", "DaemonSet")
			Expect(dsResource).ToNot(BeNil())

			// The DaemonSet should have the correct configuration.
			ds := dsResource.(*apps.DaemonSet)
			nodeEnvs := ds.Spec.Template.Spec.Containers[0].Env

			for _, envVar := range []string{
				"CALICO_IPV4POOL_CIDR",
				"CALICO_IPV4POOL_IPIP",
				"CALICO_IPV4POOL_VXLAN",
				"CALICO_IPV4POOL_NAT_OUTGOING",
				"CALICO_IPV4POOL_NODE_SELECTOR",
			} {
				v, ok := expect[envVar]
				if ok {
					Expect(nodeEnvs).To(ContainElement(v1.EnvVar{Name: envVar, Value: v}))
				} else {
					found := false
					for _, ev := range nodeEnvs {
						if ev.Name == envVar {
							found = true
							break
						}
					}
					Expect(found).To(BeFalse(), "Expected EnvVars %v to not have %s", nodeEnvs, envVar)
				}
			}
		},

		Entry("Default pool",
			operator.IPPool{
				CIDR: "192.168.0.0/16",
			},
			map[string]string{
				"CALICO_IPV4POOL_CIDR": "192.168.0.0/16",
				"CALICO_IPV4POOL_IPIP": "Always",
			}),
		Entry("Pool with nat outgoing disabled",
			operator.IPPool{
				CIDR:        "172.16.0.0/24",
				NATOutgoing: "Disabled",
			},
			map[string]string{
				"CALICO_IPV4POOL_CIDR":         "172.16.0.0/24",
				"CALICO_IPV4POOL_IPIP":         "Always",
				"CALICO_IPV4POOL_NAT_OUTGOING": "false",
			}),
		Entry("Pool with nat outgoing enabled",
			operator.IPPool{
				CIDR:        "172.16.0.0/24",
				NATOutgoing: "Enabled",
			},
			map[string]string{
				"CALICO_IPV4POOL_CIDR": "172.16.0.0/24",
				"CALICO_IPV4POOL_IPIP": "Always",
				// Enabled is the default so we don't set
				// NAT_OUTGOING if it is enabled.
			}),
		Entry("Pool with CrossSubnet",
			operator.IPPool{
				CIDR:          "172.16.0.0/24",
				Encapsulation: operator.EncapsulationIPIPCrossSubnet,
			},
			map[string]string{
				"CALICO_IPV4POOL_CIDR": "172.16.0.0/24",
				"CALICO_IPV4POOL_IPIP": "CrossSubnet",
			}),
		Entry("Pool with VXLAN",
			operator.IPPool{
				CIDR:          "172.16.0.0/24",
				Encapsulation: operator.EncapsulationVXLAN,
			},
			map[string]string{
				"CALICO_IPV4POOL_CIDR":  "172.16.0.0/24",
				"CALICO_IPV4POOL_VXLAN": "Always",
			}),
		Entry("Pool with VXLANCrossSubnet",
			operator.IPPool{
				CIDR:          "172.16.0.0/24",
				Encapsulation: operator.EncapsulationVXLANCrossSubnet,
			},
			map[string]string{
				"CALICO_IPV4POOL_CIDR":  "172.16.0.0/24",
				"CALICO_IPV4POOL_VXLAN": "CrossSubnet",
			}),
		Entry("Pool with no encapsulation",
			operator.IPPool{
				CIDR:          "172.16.0.0/24",
				Encapsulation: operator.EncapsulationNone,
			},
			map[string]string{
				"CALICO_IPV4POOL_CIDR": "172.16.0.0/24",
				"CALICO_IPV4POOL_IPIP": "Never",
			}),
		Entry("Pool with node selector",
			operator.IPPool{
				CIDR:         "172.16.0.0/24",
				NodeSelector: "has(thiskey)",
			},
			map[string]string{
				"CALICO_IPV4POOL_CIDR":          "172.16.0.0/24",
				"CALICO_IPV4POOL_IPIP":          "Always",
				"CALICO_IPV4POOL_NODE_SELECTOR": "has(thiskey)",
			}),
		Entry("Pool with all fields set",
			operator.IPPool{
				CIDR:          "172.16.0.0/24",
				Encapsulation: operator.EncapsulationIPIP,
				NATOutgoing:   "Disabled",
				NodeSelector:  "has(thiskey)",
			},
			map[string]string{
				"CALICO_IPV4POOL_CIDR":          "172.16.0.0/24",
				"CALICO_IPV4POOL_IPIP":          "Always",
				"CALICO_IPV4POOL_NAT_OUTGOING":  "false",
				"CALICO_IPV4POOL_NODE_SELECTOR": "has(thiskey)",
			}),
	)

	It("should not enable prometheus metrics if NodeMetricsPort is nil", func() {
		defaultInstance.Variant = operator.TigeraSecureEnterprise
		defaultInstance.NodeMetricsPort = nil
		component := render.Node(k8sServiceEp, defaultInstance, nil, typhaNodeTLS, nil, false, "")
		resources, _ := component.Objects()
		Expect(len(resources)).To(Equal(defaultNumExpectedResources + 1))

		dsResource := GetResource(resources, "calico-node", "calico-system", "apps", "v1", "DaemonSet")
		Expect(dsResource).ToNot(BeNil())

		notExpectedEnvVar := v1.EnvVar{Name: "FELIX_PROMETHEUSMETRICSPORT"}
		ds := dsResource.(*apps.DaemonSet)
		Expect(ds.Spec.Template.Spec.Containers[0].Env).ToNot(ContainElement(notExpectedEnvVar))

		// It should have the reporter port, though.
		expected := v1.EnvVar{Name: "FELIX_PROMETHEUSREPORTERPORT"}
		Expect(ds.Spec.Template.Spec.Containers[0].Env).ToNot(ContainElement(expected))
	})

	It("should set FELIX_PROMETHEUSMETRICSPORT with a custom value if NodeMetricsPort is set", func() {
		var nodeMetricsPort int32 = 1234
		defaultInstance.Variant = operator.TigeraSecureEnterprise
		defaultInstance.NodeMetricsPort = &nodeMetricsPort
		component := render.Node(k8sServiceEp, defaultInstance, nil, typhaNodeTLS, nil, false, "")
		resources, _ := component.Objects()
		Expect(len(resources)).To(Equal(defaultNumExpectedResources + 1))

		dsResource := GetResource(resources, "calico-node", "calico-system", "apps", "v1", "DaemonSet")
		Expect(dsResource).ToNot(BeNil())

		// Assert on expected env vars.
		expectedEnvVars := []v1.EnvVar{
			{Name: "FELIX_PROMETHEUSMETRICSPORT", Value: "1234"},
			{Name: "FELIX_PROMETHEUSMETRICSENABLED", Value: "true"},
		}
		ds := dsResource.(*apps.DaemonSet)
		for _, v := range expectedEnvVars {
			Expect(ds.Spec.Template.Spec.Containers[0].Env).To(ContainElement(v))
		}

		// Assert we set annotations properly.
		Expect(ds.Spec.Template.Annotations["prometheus.io/scrape"]).To(Equal("true"))
		Expect(ds.Spec.Template.Annotations["prometheus.io/port"]).To(Equal("1234"))
	})

	It("should not render a FlexVolume container if FlexVolumePath is set to None", func() {
		defaultInstance.FlexVolumePath = "None"
		component := render.Node(k8sServiceEp, defaultInstance, nil, typhaNodeTLS, nil, false, "")
		resources, _ := component.Objects()
		Expect(len(resources)).To(Equal(defaultNumExpectedResources))

		dsResource := GetResource(resources, "calico-node", "calico-system", "apps", "v1", "DaemonSet")
		Expect(dsResource).ToNot(BeNil())
		ds := dsResource.(*apps.DaemonSet)
		Expect(ds).ToNot(BeNil())
		Expect(GetContainer(ds.Spec.Template.Spec.InitContainers, "flexvol-driver")).To(BeNil())
	})

	It("should render MaxUnavailable if a custom value was set", func() {
		two := intstr.FromInt(2)
		defaultInstance.NodeUpdateStrategy.RollingUpdate.MaxUnavailable = &two
		component := render.Node(k8sServiceEp, defaultInstance, nil, typhaNodeTLS, nil, false, "")
		resources, _ := component.Objects()
		Expect(len(resources)).To(Equal(defaultNumExpectedResources))

		dsResource := GetResource(resources, "calico-node", "calico-system", "apps", "v1", "DaemonSet")
		Expect(dsResource).ToNot(BeNil())
		ds := dsResource.(*apps.DaemonSet)
		Expect(ds).ToNot(BeNil())

		Expect(ds.Spec.UpdateStrategy.RollingUpdate.MaxUnavailable).To(Equal(&two))
	})

	It("should render cni config without portmap when HostPorts disabled", func() {
		expectedResources := []struct {
			name    string
			ns      string
			group   string
			version string
			kind    string
		}{
			{name: "calico-node", ns: common.CalicoNamespace, group: "", version: "v1", kind: "ServiceAccount"},
			{name: "calico-node", ns: "", group: "rbac.authorization.k8s.io", version: "v1", kind: "ClusterRole"},
			{name: "calico-node", ns: "", group: "rbac.authorization.k8s.io", version: "v1", kind: "ClusterRoleBinding"},
			{name: "cni-config", ns: common.CalicoNamespace, group: "", version: "v1", kind: "ConfigMap"},
			{name: common.NodeDaemonSetName, ns: "", group: "policy", version: "v1beta1", kind: "PodSecurityPolicy"},
			{name: common.NodeDaemonSetName, ns: common.CalicoNamespace, group: "apps", version: "v1", kind: "DaemonSet"},
		}

		defaultInstance.FlexVolumePath = "/usr/libexec/kubernetes/kubelet-plugins/volume/exec/"
		hpd := operator.HostPortsDisabled
		defaultInstance.CalicoNetwork.HostPorts = &hpd
		component := render.Node(k8sServiceEp, defaultInstance, nil, typhaNodeTLS, nil, false, "")
		resources, _ := component.Objects()
		Expect(len(resources)).To(Equal(len(expectedResources)))

		// Should render the correct resources.
		i := 0
		for _, expectedRes := range expectedResources {
			ExpectResource(resources[i], expectedRes.name, expectedRes.ns, expectedRes.group, expectedRes.version, expectedRes.kind)
			i++
		}

		cniCmResource := GetResource(resources, "cni-config", "calico-system", "", "v1", "ConfigMap")
		Expect(cniCmResource).ToNot(BeNil())
		cniCm := cniCmResource.(*v1.ConfigMap)
		Expect(cniCm.Data["config"]).To(MatchJSON(`{
  "name": "k8s-pod-network",
  "cniVersion": "0.3.1",
  "plugins": [
    {
      "type": "calico",
      "datastore_type": "kubernetes",
      "mtu": 0,
      "nodename_file_optional": false,
      "log_level": "Info",
      "log_file_path": "/var/log/calico/cni/cni.log",
      "ipam": {
          "type": "calico-ipam",
          "assign_ipv4" : "true",
          "assign_ipv6" : "false"
      },
      "container_settings": {
          "allow_ip_forwarding": false
      },
      "policy": {
          "type": "k8s"
      },
      "kubernetes": {
          "kubeconfig": "__KUBECONFIG_FILEPATH__"
      }
    },
    {
      "type": "bandwidth",
      "capabilities": {"bandwidth": true}
    }
  ]
}`))

		// The DaemonSet should have the correct configuration.
		ds := GetResource(resources, "calico-node", "calico-system", "apps", "v1", "DaemonSet").(*apps.DaemonSet)

		cniContainer := GetContainer(ds.Spec.Template.Spec.InitContainers, "install-cni")
		ExpectEnv(cniContainer.Env, "CNI_NET_DIR", "/etc/cni/net.d")

		// Validate correct number of init containers.
		Expect(len(ds.Spec.Template.Spec.InitContainers)).To(Equal(2))

		expectedCNIEnv := []v1.EnvVar{
			{Name: "CNI_CONF_NAME", Value: "10-calico.conflist"},
			{Name: "SLEEP", Value: "false"},
			{Name: "CNI_NET_DIR", Value: "/etc/cni/net.d"},
			{
				Name: "CNI_NETWORK_CONFIG",
				ValueFrom: &v1.EnvVarSource{
					ConfigMapKeyRef: &v1.ConfigMapKeySelector{
						Key: "config",
						LocalObjectReference: v1.LocalObjectReference{
							Name: "cni-config",
						},
					},
				},
			},
		}
		Expect(GetContainer(ds.Spec.Template.Spec.InitContainers, "install-cni").Env).To(ConsistOf(expectedCNIEnv))

		Expect(ds.Spec.Template.Spec.Volumes).To(ContainElement(
			v1.Volume{Name: "cni-net-dir", VolumeSource: v1.VolumeSource{HostPath: &v1.HostPathVolumeSource{Path: "/etc/cni/net.d"}}}))

		expectedCNIVolumeMounts := []v1.VolumeMount{
			{MountPath: "/host/opt/cni/bin", Name: "cni-bin-dir"},
			{MountPath: "/host/etc/cni/net.d", Name: "cni-net-dir"},
		}
		Expect(GetContainer(ds.Spec.Template.Spec.InitContainers, "install-cni").VolumeMounts).To(ConsistOf(expectedCNIVolumeMounts))
	})

	It("should render a proper 'allow_ip_forwarding' container setting in the cni config", func() {
		cif := operator.ContainerIPForwardingEnabled
		defaultInstance.CalicoNetwork.ContainerIPForwarding = &cif
		component := render.Node(k8sServiceEp, defaultInstance, nil, typhaNodeTLS, nil, false, "")
		resources, _ := component.Objects()
		Expect(len(resources)).To(Equal(defaultNumExpectedResources))

		// Should render the correct resources.
		cniCmResource := GetResource(resources, "cni-config", "calico-system", "", "v1", "ConfigMap")
		Expect(cniCmResource).ToNot(BeNil())
		cniCm := cniCmResource.(*v1.ConfigMap)
		Expect(cniCm.Data["config"]).To(MatchJSON(`{
  "name": "k8s-pod-network",
  "cniVersion": "0.3.1",
  "plugins": [
    {
      "type": "calico",
      "datastore_type": "kubernetes",
      "mtu": 0,
      "nodename_file_optional": false,
      "log_level": "Info",
      "log_file_path": "/var/log/calico/cni/cni.log",
      "ipam": {
          "type": "calico-ipam",
          "assign_ipv4" : "true",
          "assign_ipv6" : "false"
      },
      "container_settings": {
          "allow_ip_forwarding": true
      },
      "policy": {
          "type": "k8s"
      },
      "kubernetes": {
          "kubeconfig": "__KUBECONFIG_FILEPATH__"
      }
    },
    {
      "type": "bandwidth",
      "capabilities": {"bandwidth": true}
    },
    {"type": "portmap", "snat": true, "capabilities": {"portMappings": true}}
  ]
}`))
	})

	It("should render cni config with host-local", func() {
		defaultInstance.CNI.IPAM.Type = operator.IPAMPluginHostLocal
		component := render.Node(k8sServiceEp, defaultInstance, nil, typhaNodeTLS, nil, false, "")
		resources, _ := component.Objects()
		Expect(len(resources)).To(Equal(defaultNumExpectedResources))

		// Should render the correct resources.
		cniCmResource := GetResource(resources, "cni-config", "calico-system", "", "v1", "ConfigMap")
		Expect(cniCmResource).ToNot(BeNil())
		cniCm := cniCmResource.(*v1.ConfigMap)
		Expect(cniCm.Data["config"]).To(MatchJSON(`{
  "name": "k8s-pod-network",
  "cniVersion": "0.3.1",
  "plugins": [
    {
      "type": "calico",
      "datastore_type": "kubernetes",
      "mtu": 0,
      "nodename_file_optional": false,
      "log_level": "Info",
      "log_file_path": "/var/log/calico/cni/cni.log",
      "ipam": {
          "type": "host-local",
          "subnet" : "usePodCidr"
      },
      "container_settings": { "allow_ip_forwarding": false },
      "policy": { "type": "k8s" },
      "kubernetes": { "kubeconfig": "__KUBECONFIG_FILEPATH__" }
    },
    {"type": "bandwidth", "capabilities": {"bandwidth": true}},
    {"type": "portmap", "snat": true, "capabilities": {"portMappings": true}}
  ]
}`))
	})

	It("should render cni config with k8s endpoint", func() {
		k8sServiceEp.Host = "k8shost"
		k8sServiceEp.Port = "1234"
		component := render.Node(k8sServiceEp, defaultInstance, nil, typhaNodeTLS, nil, false, "")
		resources, _ := component.Objects()
		Expect(len(resources)).To(Equal(defaultNumExpectedResources))

		// Should render the correct resources.
		cniCmResource := GetResource(resources, "cni-config", "calico-system", "", "v1", "ConfigMap")
		Expect(cniCmResource).ToNot(BeNil())
		cniCm := cniCmResource.(*v1.ConfigMap)
		Expect(cniCm.Data["config"]).To(MatchJSON(`{
  "name": "k8s-pod-network",
  "cniVersion": "0.3.1",
  "plugins": [
    {
      "type": "calico",
      "datastore_type": "kubernetes",
      "mtu": 0,
      "nodename_file_optional": false,
      "log_level": "Info",
      "log_file_path": "/var/log/calico/cni/cni.log",
      "ipam": {
        "type": "calico-ipam",
        "assign_ipv4": "true",
        "assign_ipv6": "false"
      },
      "container_settings": {
        "allow_ip_forwarding": false
      },
      "policy": {
        "type": "k8s"
      },
      "kubernetes": {
        "k8s_api_root": "https://k8shost:1234",
        "kubeconfig": "__KUBECONFIG_FILEPATH__"
      }
    },
    {
      "type": "bandwidth",
      "capabilities": {
        "bandwidth": true
      }
    },
    {
      "type": "portmap",
      "snat": true,
      "capabilities": {
        "portMappings": true
      }
    }
  ]
}`))
	})

	It("should render seccomp profiles", func() {
		seccompProf := "localhost/calico-node-v1"
		component := render.Node(k8sServiceEp, defaultInstance, nil, typhaNodeTLS, nil, false, seccompProf)
		resources, _ := component.Objects()

		dsResource := GetResource(resources, "calico-node", "calico-system", "apps", "v1", "DaemonSet")
		Expect(dsResource).ToNot(BeNil())
		ds := dsResource.(*apps.DaemonSet)
		Expect(ds).ToNot(BeNil())

		Expect(ds.Spec.Template.Annotations["container.apparmor.security.beta.kubernetes.io/calico-node"]).To(Equal(seccompProf))
	})

	It("should set TIGERA_*_SECURITY_GROUP variables when AmazonCloudIntegration is defined", func() {
		aci := &operator.AmazonCloudIntegration{
			Spec: operator.AmazonCloudIntegrationSpec{
				NodeSecurityGroupIDs: []string{"sg-nodeid", "sg-masterid"},
				PodSecurityGroupID:   "sg-podsgid",
			},
		}
		component := render.Node(k8sServiceEp, defaultInstance, nil, typhaNodeTLS, aci, false, "")
		resources, _ := component.Objects()

		dsResource := GetResource(resources, "calico-node", "calico-system", "apps", "v1", "DaemonSet")
		Expect(dsResource).ToNot(BeNil())

		// Assert on expected env vars.
		expectedEnvVars := []v1.EnvVar{
			{Name: "TIGERA_DEFAULT_SECURITY_GROUPS", Value: "sg-nodeid,sg-masterid"},
			{Name: "TIGERA_POD_SECURITY_GROUP", Value: "sg-podsgid"},
		}
		ds := dsResource.(*apps.DaemonSet)
		for _, v := range expectedEnvVars {
			Expect(ds.Spec.Template.Spec.Containers[0].Env).To(ContainElement(v))
		}
	})

	It("should render resourcerequirements", func() {
		rr := &v1.ResourceRequirements{
			Requests: v1.ResourceList{
				v1.ResourceCPU:    resource.MustParse("250m"),
				v1.ResourceMemory: resource.MustParse("64Mi"),
			},
			Limits: v1.ResourceList{
				v1.ResourceCPU:    resource.MustParse("500m"),
				v1.ResourceMemory: resource.MustParse("500Mi"),
			},
		}

		defaultInstance.ComponentResources = []operator.ComponentResource{
			{
				ComponentName:        operator.ComponentNameNode,
				ResourceRequirements: rr,
			},
		}

		component := render.Node(k8sServiceEp, defaultInstance, nil, typhaNodeTLS, nil, false, "")
		resources, _ := component.Objects()

		dsResource := GetResource(resources, "calico-node", "calico-system", "apps", "v1", "DaemonSet")
		Expect(dsResource).ToNot(BeNil())
		ds := dsResource.(*apps.DaemonSet)

		passed := false
		for _, container := range ds.Spec.Template.Spec.Containers {
			if container.Name == "calico-node" {
				Expect(container.Resources).To(Equal(*rr))
				passed = true
			}
		}
		Expect(passed).To(Equal(true))
	})

	It("should render when configured to use cloude routes with host-local", func() {
		expectedResources := []struct {
			name    string
			ns      string
			group   string
			version string
			kind    string
		}{
			{name: "calico-node", ns: common.CalicoNamespace, group: "", version: "v1", kind: "ServiceAccount"},
			{name: "calico-node", ns: "", group: "rbac.authorization.k8s.io", version: "v1", kind: "ClusterRole"},
			{name: "calico-node", ns: "", group: "rbac.authorization.k8s.io", version: "v1", kind: "ClusterRoleBinding"},
			{name: "cni-config", ns: common.CalicoNamespace, group: "", version: "v1", kind: "ConfigMap"},
			{name: common.NodeDaemonSetName, ns: "", group: "policy", version: "v1beta1", kind: "PodSecurityPolicy"},
			{name: common.NodeDaemonSetName, ns: common.CalicoNamespace, group: "apps", version: "v1", kind: "DaemonSet"},
		}

		disabled := operator.BGPDisabled
		defaultInstance.CalicoNetwork.BGP = &disabled
		defaultInstance.CNI.Type = operator.PluginCalico
		defaultInstance.CNI.IPAM.Type = operator.IPAMPluginHostLocal
		defaultInstance.CalicoNetwork.IPPools = []operator.IPPool{{
			CIDR:          "192.168.1.0/16",
			Encapsulation: operator.EncapsulationNone,
			NATOutgoing:   operator.NATOutgoingEnabled,
		}}
		component := render.Node(k8sServiceEp, defaultInstance, nil, typhaNodeTLS, nil, false, "")
		resources, _ := component.Objects()
		Expect(len(resources)).To(Equal(len(expectedResources)))

		// Should render the correct resources.
		i := 0
		for _, expectedRes := range expectedResources {
			ExpectResource(resources[i], expectedRes.name, expectedRes.ns, expectedRes.group, expectedRes.version, expectedRes.kind)
			i++
		}

		cniCmResource := GetResource(resources, "cni-config", "calico-system", "", "v1", "ConfigMap")
		Expect(cniCmResource).ToNot(BeNil())
		cniCm := cniCmResource.(*v1.ConfigMap)
		Expect(cniCm.Data["config"]).To(MatchJSON(`{
  "name": "k8s-pod-network",
  "cniVersion": "0.3.1",
  "plugins": [
    {
      "type": "calico",
      "datastore_type": "kubernetes",
      "mtu": 0,
      "nodename_file_optional": false,
      "log_level": "Info",
      "log_file_path": "/var/log/calico/cni/cni.log",
      "ipam": {
          "type": "host-local",
		  "subnet": "usePodCidr"
      },
      "container_settings": {
          "allow_ip_forwarding": false
      },
      "policy": {
          "type": "k8s"
      },
      "kubernetes": {
          "kubeconfig": "__KUBECONFIG_FILEPATH__"
      }
    },
    {
      "type": "bandwidth",
      "capabilities": {"bandwidth": true}
    },
    {"type": "portmap", "snat": true, "capabilities": {"portMappings": true}}
  ]
}`))

		dsResource := GetResource(resources, "calico-node", "calico-system", "apps", "v1", "DaemonSet")
		Expect(dsResource).ToNot(BeNil())

		// The DaemonSet should have the correct configuration.
		ds := dsResource.(*apps.DaemonSet)
		ExpectEnv(ds.Spec.Template.Spec.Containers[0].Env, "CALICO_IPV4POOL_CIDR", "192.168.1.0/16")

		cniContainer := GetContainer(ds.Spec.Template.Spec.InitContainers, "install-cni")
		ExpectEnv(cniContainer.Env, "CNI_NET_DIR", "/etc/cni/net.d")

		// Node image override results in correct image.
		Expect(ds.Spec.Template.Spec.Containers[0].Image).To(Equal(fmt.Sprintf("docker.io/%s:%s", components.ComponentCalicoNode.Image, components.ComponentCalicoNode.Version)))

		// Validate correct number of init containers.
		Expect(len(ds.Spec.Template.Spec.InitContainers)).To(Equal(2))

		// CNI container uses image override.
		Expect(GetContainer(ds.Spec.Template.Spec.InitContainers, "install-cni").Image).To(Equal(fmt.Sprintf("docker.io/%s:%s", components.ComponentCalicoCNI.Image, components.ComponentCalicoCNI.Version)))

		// Verify the Flex volume container image.
		Expect(GetContainer(ds.Spec.Template.Spec.InitContainers, "flexvol-driver").Image).To(Equal(fmt.Sprintf("docker.io/%s:%s", components.ComponentFlexVolume.Image, components.ComponentFlexVolume.Version)))

		optional := true
		// Verify env
		expectedNodeEnv := []v1.EnvVar{
			{Name: "DATASTORE_TYPE", Value: "kubernetes"},
			{Name: "WAIT_FOR_DATASTORE", Value: "true"},
			{Name: "CALICO_NETWORKING_BACKEND", Value: "none"},
			{Name: "CALICO_DISABLE_FILE_LOGGING", Value: "true"},
			{Name: "CLUSTER_TYPE", Value: "k8s,operator"},
			{Name: "IP", Value: "autodetect"},
			{Name: "IP_AUTODETECTION_METHOD", Value: "first-found"},
			{Name: "IP6", Value: "none"},
			{Name: "CALICO_IPV4POOL_CIDR", Value: "192.168.1.0/16"},
			{Name: "CALICO_IPV4POOL_IPIP", Value: "Never"},
			{Name: "FELIX_DEFAULTENDPOINTTOHOSTACTION", Value: "ACCEPT"},
			{Name: "FELIX_IPV6SUPPORT", Value: "false"},
			{Name: "FELIX_HEALTHENABLED", Value: "true"},
			{
				Name: "NODENAME",
				ValueFrom: &v1.EnvVarSource{
					FieldRef: &v1.ObjectFieldSelector{FieldPath: "spec.nodeName"},
				},
			},
			{
				Name: "NAMESPACE",
				ValueFrom: &v1.EnvVarSource{
					FieldRef: &v1.ObjectFieldSelector{FieldPath: "metadata.namespace"},
				},
			},
			{Name: "FELIX_TYPHAK8SNAMESPACE", Value: "calico-system"},
			{Name: "FELIX_TYPHAK8SSERVICENAME", Value: "calico-typha"},
			{Name: "FELIX_TYPHACAFILE", Value: "/typha-ca/caBundle"},
			{Name: "FELIX_TYPHACERTFILE", Value: fmt.Sprintf("/felix-certs/%s", render.TLSSecretCertName)},
			{Name: "FELIX_TYPHAKEYFILE", Value: fmt.Sprintf("/felix-certs/%s", render.TLSSecretKeyName)},
			{Name: "FELIX_TYPHACN", ValueFrom: &v1.EnvVarSource{
				SecretKeyRef: &v1.SecretKeySelector{
					LocalObjectReference: v1.LocalObjectReference{
						Name: render.TyphaTLSSecretName,
					},
					Key:      render.CommonName,
					Optional: &optional,
				},
			}},
			{Name: "FELIX_TYPHAURISAN", ValueFrom: &v1.EnvVarSource{
				SecretKeyRef: &v1.SecretKeySelector{
					LocalObjectReference: v1.LocalObjectReference{
						Name: render.TyphaTLSSecretName,
					},
					Key:      render.URISAN,
					Optional: &optional,
				},
			}},
			{Name: "FELIX_IPTABLESBACKEND", Value: "auto"},
		}
		Expect(ds.Spec.Template.Spec.Containers[0].Env).To(ConsistOf(expectedNodeEnv))

		expectedCNIEnv := []v1.EnvVar{
			{Name: "CNI_CONF_NAME", Value: "10-calico.conflist"},
			{Name: "SLEEP", Value: "false"},
			{Name: "CNI_NET_DIR", Value: "/etc/cni/net.d"},
			{
				Name: "CNI_NETWORK_CONFIG",
				ValueFrom: &v1.EnvVarSource{
					ConfigMapKeyRef: &v1.ConfigMapKeySelector{
						Key: "config",
						LocalObjectReference: v1.LocalObjectReference{
							Name: "cni-config",
						},
					},
				},
			},
		}
		Expect(GetContainer(ds.Spec.Template.Spec.InitContainers, "install-cni").Env).To(ConsistOf(expectedCNIEnv))

		// Verify readiness and liveness probes.
		verifyProbes(ds, false, false)
	})
<<<<<<< HEAD
	DescribeTable("test node probes",
		func(isOpenshift, isEnterprise bool, bgpOption operator.BGPOption) {
			if isOpenshift {
				defaultInstance.Spec.KubernetesProvider = operator.ProviderOpenShift
			}

			if isEnterprise {
				defaultInstance.Spec.Variant = operator.TigeraSecureEnterprise
			}

			defaultInstance.Spec.CalicoNetwork.BGP = &bgpOption

			component := render.Node(k8sServiceEp, defaultInstance, nil, typhaNodeTLS, nil, false)
=======

	DescribeTable("test node probes",
		func(isOpenshift, isEnterprise bool, bgpOption operator.BGPOption) {
			if isOpenshift {
				defaultInstance.KubernetesProvider = operator.ProviderOpenShift
			}

			if isEnterprise {
				defaultInstance.Variant = operator.TigeraSecureEnterprise
			}

			defaultInstance.CalicoNetwork.BGP = &bgpOption

			component := render.Node(k8sServiceEp, defaultInstance, nil, typhaNodeTLS, nil, false, "")
>>>>>>> 601c18e0
			resources, _ := component.Objects()
			dsResource := GetResource(resources, "calico-node", "calico-system", "apps", "v1", "DaemonSet")
			Expect(dsResource).ToNot(BeNil())

			ds := dsResource.(*apps.DaemonSet)
			verifyProbes(ds, isOpenshift, isEnterprise)
		},

		Entry("k8s Calico OS no BGP", false, false, operator.BGPDisabled),
		Entry("k8s Calico OS w/ BGP", false, false, operator.BGPEnabled),
		Entry("k8s Enterprise no BGP", false, true, operator.BGPDisabled),
		Entry("k8s Enterprise w/ BGP", false, true, operator.BGPEnabled),
		Entry("OCP Calico OS no BGP", true, false, operator.BGPDisabled),
		Entry("OCP Calico OSS w/ BGP", true, false, operator.BGPEnabled),
		Entry("OCP Enterprise no BGP", true, true, operator.BGPDisabled),
		Entry("OCP Enterprise w/ BGP", true, true, operator.BGPEnabled),
	)

	Context("with k8s overrides set", func() {
		It("should override k8s endpoints", func() {
			k8sServiceEp := k8sapi.ServiceEndpoint{
				Host: "k8shost",
				Port: "1234",
			}
			component := render.Node(k8sServiceEp, defaultInstance, nil, typhaNodeTLS, nil, false, "")
			resources, _ := component.Objects()
			Expect(len(resources)).To(Equal(defaultNumExpectedResources))

			dsResource := GetResource(resources, "calico-node", "calico-system", "apps", "v1", "DaemonSet")
			ds := dsResource.(*apps.DaemonSet)

			// FIXME update gomega to include ContainElements
			Expect(ds.Spec.Template.Spec.Containers[0].Env).To(ContainElement(
				v1.EnvVar{Name: "KUBERNETES_SERVICE_HOST", Value: "k8shost"},
			))
			Expect(ds.Spec.Template.Spec.Containers[0].Env).To(ContainElement(
				v1.EnvVar{Name: "KUBERNETES_SERVICE_PORT", Value: "1234"},
			))

			var cni v1.Container

			for _, c := range ds.Spec.Template.Spec.InitContainers {
				if c.Name == "install-cni" {
					cni = c
					break
				}
			}
			Expect(cni).NotTo(BeNil())

			Expect(cni.Env).To(ContainElement(
				v1.EnvVar{Name: "KUBERNETES_SERVICE_HOST", Value: "k8shost"},
			))
			Expect(cni.Env).To(ContainElement(
				v1.EnvVar{Name: "KUBERNETES_SERVICE_PORT", Value: "1234"},
			))
		})
	})
})

// verifyProbes asserts the expected node liveness and readiness probe.
func verifyProbes(ds *apps.DaemonSet, isOpenshift, isEnterprise bool) {
	// Verify readiness and liveness probes.
	expectedReadiness := &v1.Probe{Handler: v1.Handler{Exec: &v1.ExecAction{Command: []string{"/bin/calico-node", "-bird-ready", "-felix-ready"}}}}
	expectedLiveness := &v1.Probe{Handler: v1.Handler{
		HTTPGet: &v1.HTTPGetAction{
			Host: "localhost",
			Path: "/liveness",
			Port: intstr.FromInt(9099),
		}}}

	if isOpenshift {
		expectedLiveness.HTTPGet.Port = intstr.FromInt(9199)
	}

	var found bool
	var bgp bool
	for _, env := range ds.Spec.Template.Spec.Containers[0].Env {
		if env.Name == "CLUSTER_TYPE" {
			if strings.Contains(env.Value, ",bgp") {
				bgp = true
			}
			found = true
			break
		}
	}
	Expect(found).To(BeTrue())

	switch {
	case !bgp:
		expectedReadiness.Exec.Command = []string{"/bin/calico-node", "-felix-ready"}
	case bgp && !isEnterprise:
		expectedReadiness.Exec.Command = []string{"/bin/calico-node", "-bird-ready", "-felix-ready"}
	case bgp && isEnterprise:
		expectedReadiness.Exec.Command = []string{"/bin/calico-node", "-bird-ready", "-felix-ready", "-bgp-metrics-ready"}
	}

	Expect(ds.Spec.Template.Spec.Containers[0].ReadinessProbe).To(Equal(expectedReadiness))
	Expect(ds.Spec.Template.Spec.Containers[0].LivenessProbe).To(Equal(expectedLiveness))
}<|MERGE_RESOLUTION|>--- conflicted
+++ resolved
@@ -1300,11 +1300,7 @@
 		Expect(ds.Spec.Template.Spec.Tolerations).To(ConsistOf(expectedTolerations))
 
 		// Verify readiness and liveness probes.
-<<<<<<< HEAD
-		verifyProbes(ds, false, true)
-=======
 		verifyProbes(ds, false, false)
->>>>>>> 601c18e0
 	})
 
 	It("should render all resources when running on openshift", func() {
@@ -2386,21 +2382,6 @@
 		// Verify readiness and liveness probes.
 		verifyProbes(ds, false, false)
 	})
-<<<<<<< HEAD
-	DescribeTable("test node probes",
-		func(isOpenshift, isEnterprise bool, bgpOption operator.BGPOption) {
-			if isOpenshift {
-				defaultInstance.Spec.KubernetesProvider = operator.ProviderOpenShift
-			}
-
-			if isEnterprise {
-				defaultInstance.Spec.Variant = operator.TigeraSecureEnterprise
-			}
-
-			defaultInstance.Spec.CalicoNetwork.BGP = &bgpOption
-
-			component := render.Node(k8sServiceEp, defaultInstance, nil, typhaNodeTLS, nil, false)
-=======
 
 	DescribeTable("test node probes",
 		func(isOpenshift, isEnterprise bool, bgpOption operator.BGPOption) {
@@ -2415,7 +2396,6 @@
 			defaultInstance.CalicoNetwork.BGP = &bgpOption
 
 			component := render.Node(k8sServiceEp, defaultInstance, nil, typhaNodeTLS, nil, false, "")
->>>>>>> 601c18e0
 			resources, _ := component.Objects()
 			dsResource := GetResource(resources, "calico-node", "calico-system", "apps", "v1", "DaemonSet")
 			Expect(dsResource).ToNot(BeNil())
