// Copyright (c) 2019 Tigera, Inc. All rights reserved.

// Licensed under the Apache License, Version 2.0 (the "License");
// you may not use this file except in compliance with the License.
// You may obtain a copy of the License at
//
//     http://www.apache.org/licenses/LICENSE-2.0
//
// Unless required by applicable law or agreed to in writing, software
// distributed under the License is distributed on an "AS IS" BASIS,
// WITHOUT WARRANTIES OR CONDITIONS OF ANY KIND, either express or implied.
// See the License for the specific language governing permissions and
// limitations under the License.

package render_test

import (
	"fmt"

	"github.com/tigera/operator/pkg/common"
	"github.com/tigera/operator/pkg/dns"

	relasticsearch "github.com/tigera/operator/pkg/render/common/elasticsearch"
	rtest "github.com/tigera/operator/pkg/render/common/test"

	. "github.com/onsi/ginkgo"
	. "github.com/onsi/gomega"

	"k8s.io/apimachinery/pkg/api/resource"

	operator "github.com/tigera/operator/api/v1"
	"github.com/tigera/operator/pkg/components"
	"github.com/tigera/operator/pkg/controller/k8sapi"
	"github.com/tigera/operator/pkg/render"
	rmeta "github.com/tigera/operator/pkg/render/common/meta"

	apps "k8s.io/api/apps/v1"
	v1 "k8s.io/api/core/v1"
	rbacv1 "k8s.io/api/rbac/v1"
)

var _ = Describe("kube-controllers rendering tests", func() {
	var instance *operator.InstallationSpec
	var k8sServiceEp k8sapi.ServiceEndpoint
	var esEnvs = []v1.EnvVar{
		{Name: "ELASTIC_INDEX_SUFFIX", Value: "cluster"},
		{Name: "ELASTIC_SCHEME", Value: "https"},
		{Name: "ELASTIC_HOST", Value: "tigera-secure-es-http.tigera-elasticsearch.svc"},
		{Name: "ELASTIC_PORT", Value: "9200", ValueFrom: nil},
		{Name: "ELASTIC_ACCESS_MODE", Value: "serviceuser"},
		{Name: "ELASTIC_SSL_VERIFY", Value: "true"},
		{Name: "ELASTIC_USER", Value: "",
			ValueFrom: &v1.EnvVarSource{
				SecretKeyRef: &v1.SecretKeySelector{
					LocalObjectReference: v1.LocalObjectReference{
						Name: "tigera-ee-kube-controllers-elasticsearch-access",
					},
					Key: "username",
				},
			},
		},
		{Name: "ELASTIC_USERNAME", Value: "",
			ValueFrom: &v1.EnvVarSource{
				SecretKeyRef: &v1.SecretKeySelector{
					LocalObjectReference: v1.LocalObjectReference{
						Name: "tigera-ee-kube-controllers-elasticsearch-access",
					},
					Key: "username",
				},
			},
		},
		{Name: "ELASTIC_PASSWORD", Value: "",
			ValueFrom: &v1.EnvVarSource{
				SecretKeyRef: &v1.SecretKeySelector{
					LocalObjectReference: v1.LocalObjectReference{
						Name: "tigera-ee-kube-controllers-elasticsearch-access",
					},
					Key: "password",
				},
			},
		},
		{Name: "ELASTIC_CA", Value: "/etc/ssl/elastic/ca.pem"},
		{Name: "ES_CA_CERT", Value: "/etc/ssl/elastic/ca.pem"},
		{Name: "ES_CURATOR_BACKEND_CERT", Value: "/etc/ssl/elastic/ca.pem"},
	}

	BeforeEach(func() {
		// Initialize a default instance to use. Each test can override this to its
		// desired configuration.

		miMode := operator.MultiInterfaceModeNone
		instance = &operator.InstallationSpec{
			CalicoNetwork: &operator.CalicoNetworkSpec{
				IPPools:            []operator.IPPool{{CIDR: "192.168.1.0/16"}},
				MultiInterfaceMode: &miMode,
			},
			Registry: "test-reg/",
		}
		k8sServiceEp = k8sapi.ServiceEndpoint{}
	})

	It("should render all resources for a custom configuration", func() {
		expectedResources := []struct {
			name    string
			ns      string
			group   string
			version string
			kind    string
		}{
			{name: "calico-kube-controllers", ns: "calico-system", group: "", version: "v1", kind: "ServiceAccount"},
			{name: "calico-kube-controllers", ns: "", group: "rbac.authorization.k8s.io", version: "v1", kind: "ClusterRole"},
			{name: "calico-kube-controllers", ns: "", group: "rbac.authorization.k8s.io", version: "v1", kind: "ClusterRoleBinding"},
			{name: "calico-kube-controllers", ns: "calico-system", group: "apps", version: "v1", kind: "Deployment"},
			{name: "calico-kube-controllers", ns: "", group: "policy", version: "v1beta1", kind: "PodSecurityPolicy"},
		}

<<<<<<< HEAD
		component := render.KubeControllers(k8sServiceEp, instance, false, nil, nil, nil, nil, nil, nil, render.ElasticsearchLicenseTypeUnknown)
=======
		component := render.KubeControllers(k8sServiceEp, instance, false, nil, nil, nil, nil, nil, nil,
			render.ElasticsearchLicenseTypeUnknown, dns.DefaultClusterDomain, nil, 0)
>>>>>>> 3603a6cf
		Expect(component.ResolveImages(nil)).To(BeNil())
		resources, _ := component.Objects()
		Expect(len(resources)).To(Equal(len(expectedResources)))

		// Should render the correct resources.
		i := 0
		for _, expectedRes := range expectedResources {
			rtest.ExpectResource(resources[i], expectedRes.name, expectedRes.ns, expectedRes.group, expectedRes.version, expectedRes.kind)
			i++
		}

		// The Deployment should have the correct configuration.
		ds := rtest.GetResource(resources, "calico-kube-controllers", "calico-system", "apps", "v1", "Deployment").(*apps.Deployment)

		// Image override results in correct image.
		Expect(ds.Spec.Template.Spec.Containers[0].Image).To(Equal(
			fmt.Sprintf("test-reg/%s:%s", components.ComponentCalicoKubeControllers.Image, components.ComponentCalicoKubeControllers.Version),
		))

		// Verify env
		expectedEnv := []v1.EnvVar{
			{Name: "DATASTORE_TYPE", Value: "kubernetes"},
			{Name: "ENABLED_CONTROLLERS", Value: "node"},
		}
		expectedEnv = append(expectedEnv)
		Expect(ds.Spec.Template.Spec.Containers[0].Env).To(ConsistOf(expectedEnv))

		// Verify tolerations.
		Expect(ds.Spec.Template.Spec.Tolerations).To(ConsistOf(rmeta.TolerateCriticalAddonsOnly, rmeta.TolerateMaster))
	})

	It("should render all resources for a default configuration (standalone) using TigeraSecureEnterprise", func() {
		expectedResources := []struct {
			name    string
			ns      string
			group   string
			version string
			kind    string
		}{
			{name: "calico-kube-controllers", ns: "calico-system", group: "", version: "v1", kind: "ServiceAccount"},
			{name: "calico-kube-controllers", ns: "", group: "rbac.authorization.k8s.io", version: "v1", kind: "ClusterRole"},
			{name: "calico-kube-controllers", ns: "", group: "rbac.authorization.k8s.io", version: "v1", kind: "ClusterRoleBinding"},
			{name: "calico-kube-controllers", ns: "calico-system", group: "apps", version: "v1", kind: "Deployment"},
			{name: render.ManagerInternalTLSSecretName, ns: "calico-system", group: "", version: "v1", kind: "Secret"},
			{name: render.TigeraElasticsearchCertSecret, ns: "calico-system", group: "", version: "v1", kind: "Secret"},
			{name: render.ElasticsearchKubeControllersUserSecret, ns: "calico-system", group: "", version: "", kind: ""},
			{name: "calico-kube-controllers", ns: "", group: "policy", version: "v1beta1", kind: "PodSecurityPolicy"},
			{name: "calico-kube-controllers-metrics", ns: common.CalicoNamespace, group: "", version: "v1", kind: "Service"},
		}

		instance.Variant = operator.TigeraSecureEnterprise

<<<<<<< HEAD
		component := render.KubeControllers(k8sServiceEp, instance, true, nil, nil, nil, nil, nil, nil, render.ElasticsearchLicenseTypeBasic)
=======
		component := render.KubeControllers(k8sServiceEp, instance, true, nil, nil, &internalManagerTLSSecret, &elasticsearchSecret, &kibanaSecret, nil,
			render.ElasticsearchLicenseTypeBasic, dns.DefaultClusterDomain, &elasticsearchAdminUserSecret, 9094)
>>>>>>> 3603a6cf
		Expect(component.ResolveImages(nil)).To(BeNil())
		resources, _ := component.Objects()
		Expect(len(resources)).To(Equal(len(expectedResources)))

		// Should render the correct resources.
		i := 0
		for _, expectedRes := range expectedResources {
			rtest.ExpectResource(resources[i], expectedRes.name, expectedRes.ns, expectedRes.group, expectedRes.version, expectedRes.kind)
			i++
		}

		// The Deployment should have the correct configuration.
		dp := rtest.GetResource(resources, "calico-kube-controllers", "calico-system", "apps", "v1", "Deployment").(*apps.Deployment)

		Expect(dp.Spec.Template.Spec.Containers[0].Image).To(Equal("test-reg/tigera/kube-controllers:" + components.ComponentTigeraKubeControllers.Version))
		envs := dp.Spec.Template.Spec.Containers[0].Env
		Expect(envs).To(ContainElement(v1.EnvVar{
			Name: "ENABLED_CONTROLLERS", Value: "node,service,federatedservices,authorization,elasticsearchconfiguration",
		}))
		Expect(envs).To(ContainElements(esEnvs))

		Expect(len(dp.Spec.Template.Spec.Containers[0].VolumeMounts)).To(Equal(2))
		Expect(dp.Spec.Template.Spec.Containers[0].VolumeMounts[0].Name).To(Equal(render.ManagerInternalTLSSecretName))
		Expect(dp.Spec.Template.Spec.Containers[0].VolumeMounts[0].MountPath).To(Equal("/manager-tls"))
		Expect(dp.Spec.Template.Spec.Containers[0].VolumeMounts[1].Name).To(Equal("elastic-ca-cert-volume"))
		Expect(dp.Spec.Template.Spec.Containers[0].VolumeMounts[1].MountPath).To(Equal("/etc/ssl/elastic/"))

		Expect(len(dp.Spec.Template.Spec.Volumes)).To(Equal(2))
		Expect(dp.Spec.Template.Spec.Volumes[0].Name).To(Equal(render.ManagerInternalTLSSecretName))
		Expect(dp.Spec.Template.Spec.Volumes[0].Secret.SecretName).To(Equal(render.ManagerInternalTLSSecretName))
		Expect(dp.Spec.Template.Spec.Volumes[1].Name).To(Equal("elastic-ca-cert-volume"))
		Expect(dp.Spec.Template.Spec.Volumes[1].Secret.SecretName).To(Equal(relasticsearch.PublicCertSecret))

		clusterRole := rtest.GetResource(resources, "calico-kube-controllers", "", "rbac.authorization.k8s.io", "v1", "ClusterRole").(*rbacv1.ClusterRole)
		Expect(len(clusterRole.Rules)).To(Equal(17))
	})

	It("should render all resources for a default configuration using TigeraSecureEnterprise and ClusterType is Management", func() {
		expectedResources := []struct {
			name    string
			ns      string
			group   string
			version string
			kind    string
		}{
			{name: "calico-kube-controllers", ns: "calico-system", group: "", version: "v1", kind: "ServiceAccount"},
			{name: "calico-kube-controllers", ns: "", group: "rbac.authorization.k8s.io", version: "v1", kind: "ClusterRole"},
			{name: "calico-kube-controllers", ns: "", group: "rbac.authorization.k8s.io", version: "v1", kind: "ClusterRoleBinding"},
			{name: "calico-kube-controllers", ns: "calico-system", group: "apps", version: "v1", kind: "Deployment"},
			{name: render.ManagerInternalTLSSecretName, ns: "calico-system", group: "", version: "v1", kind: "Secret"},
			{name: render.TigeraElasticsearchCertSecret, ns: "calico-system", group: "", version: "v1", kind: "Secret"},
			{name: render.ElasticsearchKubeControllersUserSecret, ns: "calico-system", group: "", version: "", kind: ""},
			{name: "calico-kube-controllers", ns: "", group: "policy", version: "v1beta1", kind: "PodSecurityPolicy"},
			{name: "calico-kube-controllers-metrics", ns: common.CalicoNamespace, group: "", version: "v1", kind: "Service"},
		}

		instance.Variant = operator.TigeraSecureEnterprise

<<<<<<< HEAD
		component := render.KubeControllers(k8sServiceEp, instance, true, &operator.ManagementCluster{}, nil, &internalManagerTLSSecret, &elasticsearchSecret, &kibanaSecret, nil, render.ElasticsearchLicenseTypeBasic)
=======
		component := render.KubeControllers(k8sServiceEp, instance, true, &operator.ManagementCluster{}, nil,
			&internalManagerTLSSecret, &elasticsearchSecret, &kibanaSecret, nil, render.ElasticsearchLicenseTypeBasic,
			dns.DefaultClusterDomain, &elasticsearchAdminUserSecret, 9094)
>>>>>>> 3603a6cf
		Expect(component.ResolveImages(nil)).To(BeNil())
		resources, _ := component.Objects()
		Expect(len(resources)).To(Equal(len(expectedResources)))

		// Should render the correct resources.
		i := 0
		for _, expectedRes := range expectedResources {
			rtest.ExpectResource(resources[i], expectedRes.name, expectedRes.ns, expectedRes.group, expectedRes.version, expectedRes.kind)
			i++
		}

		// The Deployment should have the correct configuration.
		dp := rtest.GetResource(resources, "calico-kube-controllers", "calico-system", "apps", "v1", "Deployment").(*apps.Deployment)

		envs := dp.Spec.Template.Spec.Containers[0].Env
		Expect(envs).To(ContainElement(v1.EnvVar{
			Name:  "ENABLED_CONTROLLERS",
			Value: "node,service,federatedservices,authorization,elasticsearchconfiguration,managedcluster",
		}))
		Expect(envs).To(ContainElements(esEnvs))

		Expect(len(dp.Spec.Template.Spec.Containers[0].VolumeMounts)).To(Equal(2))
		Expect(dp.Spec.Template.Spec.Containers[0].VolumeMounts[0].Name).To(Equal(render.ManagerInternalTLSSecretName))
		Expect(dp.Spec.Template.Spec.Containers[0].VolumeMounts[0].MountPath).To(Equal("/manager-tls"))
		Expect(dp.Spec.Template.Spec.Containers[0].VolumeMounts[1].Name).To(Equal("elastic-ca-cert-volume"))
		Expect(dp.Spec.Template.Spec.Containers[0].VolumeMounts[1].MountPath).To(Equal("/etc/ssl/elastic/"))

		Expect(len(dp.Spec.Template.Spec.Volumes)).To(Equal(2))
		Expect(dp.Spec.Template.Spec.Volumes[0].Name).To(Equal(render.ManagerInternalTLSSecretName))
		Expect(dp.Spec.Template.Spec.Volumes[0].Secret.SecretName).To(Equal(render.ManagerInternalTLSSecretName))
		Expect(dp.Spec.Template.Spec.Volumes[1].Name).To(Equal("elastic-ca-cert-volume"))
		Expect(dp.Spec.Template.Spec.Volumes[1].Secret.SecretName).To(Equal(relasticsearch.PublicCertSecret))

		Expect(dp.Spec.Template.Spec.Containers[0].Image).To(Equal("test-reg/tigera/kube-controllers:" + components.ComponentTigeraKubeControllers.Version))

		// Management clusters also have a role for authenticationreviews.
		clusterRole := rtest.GetResource(resources, "calico-kube-controllers", "", "rbac.authorization.k8s.io", "v1", "ClusterRole").(*rbacv1.ClusterRole)
		Expect(len(clusterRole.Rules)).To(Equal(18))
		Expect(clusterRole.Rules).To(ContainElement(
			rbacv1.PolicyRule{
				APIGroups: []string{"projectcalico.org"},
				Resources: []string{"authenticationreviews"},
				Verbs:     []string{"create"},
			}))

	})

	It("should include a ControlPlaneNodeSelector when specified", func() {
		expectedResources := []struct {
			name    string
			ns      string
			group   string
			version string
			kind    string
		}{
			{name: "calico-kube-controllers", ns: "calico-system", group: "", version: "v1", kind: "ServiceAccount"},
			{name: "calico-kube-controllers", ns: "", group: "rbac.authorization.k8s.io", version: "v1", kind: "ClusterRole"},
			{name: "calico-kube-controllers", ns: "", group: "rbac.authorization.k8s.io", version: "v1", kind: "ClusterRoleBinding"},
			{name: "calico-kube-controllers", ns: "calico-system", group: "apps", version: "v1", kind: "Deployment"},
			{name: "calico-kube-controllers", ns: "", group: "policy", version: "v1beta1", kind: "PodSecurityPolicy"},
		}

		instance.ControlPlaneNodeSelector = map[string]string{"nodeName": "control01"}
		instance.Variant = operator.TigeraSecureEnterprise
<<<<<<< HEAD
		component := render.KubeControllers(k8sServiceEp, instance, true, nil, nil, nil, nil, nil, nil, render.ElasticsearchLicenseTypeBasic)
=======
		component := render.KubeControllers(k8sServiceEp, instance, true, nil, nil, nil, nil, nil, nil, render.ElasticsearchLicenseTypeBasic, dns.DefaultClusterDomain, nil, 0)
>>>>>>> 3603a6cf
		Expect(component.ResolveImages(nil)).To(BeNil())
		resources, _ := component.Objects()
		Expect(len(resources)).To(Equal(len(expectedResources)))

		// Should render the correct resources.
		i := 0
		for _, expectedRes := range expectedResources {
			rtest.ExpectResource(resources[i], expectedRes.name, expectedRes.ns, expectedRes.group, expectedRes.version, expectedRes.kind)
			i++
		}

		d := rtest.GetResource(resources, "calico-kube-controllers", "calico-system", "apps", "v1", "Deployment").(*apps.Deployment)
		Expect(d.Spec.Template.Spec.NodeSelector).To(HaveKeyWithValue("nodeName", "control01"))
	})

	It("should include a ControlPlaneToleration when specified", func() {
		t := v1.Toleration{
			Key:      "foo",
			Operator: v1.TolerationOpEqual,
			Value:    "bar",
		}
		instance.ControlPlaneTolerations = []v1.Toleration{t}
<<<<<<< HEAD
		component := render.KubeControllers(k8sServiceEp, instance, true, nil, nil, nil, nil, nil, nil, render.ElasticsearchLicenseTypeUnknown)
=======
		component := render.KubeControllers(k8sServiceEp, instance, true, nil, nil, nil, nil, nil, nil, render.ElasticsearchLicenseTypeUnknown, dns.DefaultClusterDomain, nil, 0)
>>>>>>> 3603a6cf
		resources, _ := component.Objects()
		d := rtest.GetResource(resources, "calico-kube-controllers", "calico-system", "apps", "v1", "Deployment").(*apps.Deployment)
		Expect(d.Spec.Template.Spec.Tolerations).To(ContainElements(t, rmeta.TolerateMaster))
	})

	It("should render resourcerequirements", func() {
		rr := &v1.ResourceRequirements{
			Requests: v1.ResourceList{
				v1.ResourceCPU:    resource.MustParse("250m"),
				v1.ResourceMemory: resource.MustParse("64Mi"),
			},
			Limits: v1.ResourceList{
				v1.ResourceCPU:    resource.MustParse("500m"),
				v1.ResourceMemory: resource.MustParse("500Mi"),
			},
		}

		instance.ComponentResources = []operator.ComponentResource{
			{
				ComponentName:        operator.ComponentNameKubeControllers,
				ResourceRequirements: rr,
			},
		}

<<<<<<< HEAD
		component := render.KubeControllers(k8sServiceEp, instance, false, nil, nil, nil, nil, nil, nil, render.ElasticsearchLicenseTypeUnknown)
=======
		component := render.KubeControllers(k8sServiceEp, instance, false, nil, nil, nil, nil, nil, nil, render.ElasticsearchLicenseTypeUnknown, dns.DefaultClusterDomain, nil, 0)
>>>>>>> 3603a6cf
		Expect(component.ResolveImages(nil)).To(BeNil())
		resources, _ := component.Objects()

		depResource := rtest.GetResource(resources, "calico-kube-controllers", "calico-system", "apps", "v1", "Deployment")
		Expect(depResource).ToNot(BeNil())
		deployment := depResource.(*apps.Deployment)

		passed := false
		for _, container := range deployment.Spec.Template.Spec.Containers {
			if container.Name == "calico-kube-controllers" {
				Expect(container.Resources).To(Equal(*rr))
				passed = true
			}
		}
		Expect(passed).To(Equal(true))
	})

	It("should add the OIDC prefix env variables", func() {
		instance.Variant = operator.TigeraSecureEnterprise

		authentication := &operator.Authentication{Spec: operator.AuthenticationSpec{
			UsernamePrefix: "uOIDC:",
			GroupsPrefix:   "gOIDC:",
			Openshift:      &operator.AuthenticationOpenshift{IssuerURL: "https://api.example.com"},
		}}

<<<<<<< HEAD
		component := render.KubeControllers(k8sServiceEp, instance, true, nil, nil, nil, nil, nil, authentication, render.ElasticsearchLicenseTypeUnknown)
=======
		component := render.KubeControllers(k8sServiceEp, instance, true, nil, nil, nil, &elasticsearchSecret, nil, authentication,
			render.ElasticsearchLicenseTypeUnknown, dns.DefaultClusterDomain, &elasticsearchAdminUserSecret, 0)
>>>>>>> 3603a6cf
		Expect(component.ResolveImages(nil)).To(BeNil())
		resources, _ := component.Objects()

		depResource := rtest.GetResource(resources, "calico-kube-controllers", "calico-system", "apps", "v1", "Deployment")
		Expect(depResource).ToNot(BeNil())
		deployment := depResource.(*apps.Deployment)

		var usernamePrefix, groupPrefix string
		for _, container := range deployment.Spec.Template.Spec.Containers {
			if container.Name == "calico-kube-controllers" {
				for _, env := range container.Env {
					if env.Name == "OIDC_AUTH_USERNAME_PREFIX" {
						usernamePrefix = env.Value
					} else if env.Name == "OIDC_AUTH_GROUP_PREFIX" {
						groupPrefix = env.Value
					}
				}
			}
		}

		Expect(usernamePrefix).To(Equal("uOIDC:"))
		Expect(groupPrefix).To(Equal("gOIDC:"))
	})

	It("should add the Elasticsearch license type env variables", func() {
		instance.Variant = operator.TigeraSecureEnterprise
<<<<<<< HEAD

		component := render.KubeControllers(k8sServiceEp, instance, true, nil, nil, nil, nil, nil, nil, render.ElasticsearchLicenseTypeBasic)
=======
		component := render.KubeControllers(k8sServiceEp, instance, true, nil, nil, nil, &elasticsearchSecret, nil, nil,
			render.ElasticsearchLicenseTypeBasic, dns.DefaultClusterDomain, &elasticsearchAdminUserSecret, 0)
>>>>>>> 3603a6cf
		resources, _ := component.Objects()

		depResource := rtest.GetResource(resources, "calico-kube-controllers", "calico-system", "apps", "v1", "Deployment")
		Expect(depResource).ToNot(BeNil())
		deployment := depResource.(*apps.Deployment)

		var esLicenseType string
		for _, container := range deployment.Spec.Template.Spec.Containers {
			if container.Name == "calico-kube-controllers" {
				for _, env := range container.Env {
					if env.Name == "ELASTIC_LICENSE_TYPE" {
						esLicenseType = env.Value
					}
				}
			}
		}

		Expect(esLicenseType).To(Equal(string(render.ElasticsearchLicenseTypeBasic)))
	})

	It("should add the KUBERNETES_SERVICE_... variables", func() {
		k8sServiceEp.Host = "k8shost"
		k8sServiceEp.Port = "1234"

<<<<<<< HEAD
		component := render.KubeControllers(k8sServiceEp, instance, true, nil, nil, nil, nil, nil, nil, render.ElasticsearchLicenseTypeUnknown)
=======
		component := render.KubeControllers(k8sServiceEp, instance, true, nil, nil, nil, nil, nil, nil, render.ElasticsearchLicenseTypeUnknown, dns.DefaultClusterDomain, nil, 0)
>>>>>>> 3603a6cf
		Expect(component.ResolveImages(nil)).To(BeNil())
		resources, _ := component.Objects()

		depResource := rtest.GetResource(resources, "calico-kube-controllers", "calico-system", "apps", "v1", "Deployment")
		Expect(depResource).ToNot(BeNil())
		deployment := depResource.(*apps.Deployment)
		rtest.ExpectK8sServiceEpEnvVars(deployment.Spec.Template.Spec, "k8shost", "1234")
	})
})<|MERGE_RESOLUTION|>--- conflicted
+++ resolved
@@ -114,12 +114,8 @@
 			{name: "calico-kube-controllers", ns: "", group: "policy", version: "v1beta1", kind: "PodSecurityPolicy"},
 		}
 
-<<<<<<< HEAD
-		component := render.KubeControllers(k8sServiceEp, instance, false, nil, nil, nil, nil, nil, nil, render.ElasticsearchLicenseTypeUnknown)
-=======
 		component := render.KubeControllers(k8sServiceEp, instance, false, nil, nil, nil, nil, nil, nil,
 			render.ElasticsearchLicenseTypeUnknown, dns.DefaultClusterDomain, nil, 0)
->>>>>>> 3603a6cf
 		Expect(component.ResolveImages(nil)).To(BeNil())
 		resources, _ := component.Objects()
 		Expect(len(resources)).To(Equal(len(expectedResources)))
@@ -172,12 +168,8 @@
 
 		instance.Variant = operator.TigeraSecureEnterprise
 
-<<<<<<< HEAD
-		component := render.KubeControllers(k8sServiceEp, instance, true, nil, nil, nil, nil, nil, nil, render.ElasticsearchLicenseTypeBasic)
-=======
 		component := render.KubeControllers(k8sServiceEp, instance, true, nil, nil, &internalManagerTLSSecret, &elasticsearchSecret, &kibanaSecret, nil,
 			render.ElasticsearchLicenseTypeBasic, dns.DefaultClusterDomain, &elasticsearchAdminUserSecret, 9094)
->>>>>>> 3603a6cf
 		Expect(component.ResolveImages(nil)).To(BeNil())
 		resources, _ := component.Objects()
 		Expect(len(resources)).To(Equal(len(expectedResources)))
@@ -236,13 +228,9 @@
 
 		instance.Variant = operator.TigeraSecureEnterprise
 
-<<<<<<< HEAD
-		component := render.KubeControllers(k8sServiceEp, instance, true, &operator.ManagementCluster{}, nil, &internalManagerTLSSecret, &elasticsearchSecret, &kibanaSecret, nil, render.ElasticsearchLicenseTypeBasic)
-=======
 		component := render.KubeControllers(k8sServiceEp, instance, true, &operator.ManagementCluster{}, nil,
 			&internalManagerTLSSecret, &elasticsearchSecret, &kibanaSecret, nil, render.ElasticsearchLicenseTypeBasic,
 			dns.DefaultClusterDomain, &elasticsearchAdminUserSecret, 9094)
->>>>>>> 3603a6cf
 		Expect(component.ResolveImages(nil)).To(BeNil())
 		resources, _ := component.Objects()
 		Expect(len(resources)).To(Equal(len(expectedResources)))
@@ -307,11 +295,7 @@
 
 		instance.ControlPlaneNodeSelector = map[string]string{"nodeName": "control01"}
 		instance.Variant = operator.TigeraSecureEnterprise
-<<<<<<< HEAD
-		component := render.KubeControllers(k8sServiceEp, instance, true, nil, nil, nil, nil, nil, nil, render.ElasticsearchLicenseTypeBasic)
-=======
 		component := render.KubeControllers(k8sServiceEp, instance, true, nil, nil, nil, nil, nil, nil, render.ElasticsearchLicenseTypeBasic, dns.DefaultClusterDomain, nil, 0)
->>>>>>> 3603a6cf
 		Expect(component.ResolveImages(nil)).To(BeNil())
 		resources, _ := component.Objects()
 		Expect(len(resources)).To(Equal(len(expectedResources)))
@@ -334,11 +318,7 @@
 			Value:    "bar",
 		}
 		instance.ControlPlaneTolerations = []v1.Toleration{t}
-<<<<<<< HEAD
-		component := render.KubeControllers(k8sServiceEp, instance, true, nil, nil, nil, nil, nil, nil, render.ElasticsearchLicenseTypeUnknown)
-=======
 		component := render.KubeControllers(k8sServiceEp, instance, true, nil, nil, nil, nil, nil, nil, render.ElasticsearchLicenseTypeUnknown, dns.DefaultClusterDomain, nil, 0)
->>>>>>> 3603a6cf
 		resources, _ := component.Objects()
 		d := rtest.GetResource(resources, "calico-kube-controllers", "calico-system", "apps", "v1", "Deployment").(*apps.Deployment)
 		Expect(d.Spec.Template.Spec.Tolerations).To(ContainElements(t, rmeta.TolerateMaster))
@@ -363,11 +343,7 @@
 			},
 		}
 
-<<<<<<< HEAD
-		component := render.KubeControllers(k8sServiceEp, instance, false, nil, nil, nil, nil, nil, nil, render.ElasticsearchLicenseTypeUnknown)
-=======
 		component := render.KubeControllers(k8sServiceEp, instance, false, nil, nil, nil, nil, nil, nil, render.ElasticsearchLicenseTypeUnknown, dns.DefaultClusterDomain, nil, 0)
->>>>>>> 3603a6cf
 		Expect(component.ResolveImages(nil)).To(BeNil())
 		resources, _ := component.Objects()
 
@@ -394,12 +370,8 @@
 			Openshift:      &operator.AuthenticationOpenshift{IssuerURL: "https://api.example.com"},
 		}}
 
-<<<<<<< HEAD
-		component := render.KubeControllers(k8sServiceEp, instance, true, nil, nil, nil, nil, nil, authentication, render.ElasticsearchLicenseTypeUnknown)
-=======
 		component := render.KubeControllers(k8sServiceEp, instance, true, nil, nil, nil, &elasticsearchSecret, nil, authentication,
 			render.ElasticsearchLicenseTypeUnknown, dns.DefaultClusterDomain, &elasticsearchAdminUserSecret, 0)
->>>>>>> 3603a6cf
 		Expect(component.ResolveImages(nil)).To(BeNil())
 		resources, _ := component.Objects()
 
@@ -426,13 +398,8 @@
 
 	It("should add the Elasticsearch license type env variables", func() {
 		instance.Variant = operator.TigeraSecureEnterprise
-<<<<<<< HEAD
-
-		component := render.KubeControllers(k8sServiceEp, instance, true, nil, nil, nil, nil, nil, nil, render.ElasticsearchLicenseTypeBasic)
-=======
 		component := render.KubeControllers(k8sServiceEp, instance, true, nil, nil, nil, &elasticsearchSecret, nil, nil,
 			render.ElasticsearchLicenseTypeBasic, dns.DefaultClusterDomain, &elasticsearchAdminUserSecret, 0)
->>>>>>> 3603a6cf
 		resources, _ := component.Objects()
 
 		depResource := rtest.GetResource(resources, "calico-kube-controllers", "calico-system", "apps", "v1", "Deployment")
@@ -457,11 +424,7 @@
 		k8sServiceEp.Host = "k8shost"
 		k8sServiceEp.Port = "1234"
 
-<<<<<<< HEAD
-		component := render.KubeControllers(k8sServiceEp, instance, true, nil, nil, nil, nil, nil, nil, render.ElasticsearchLicenseTypeUnknown)
-=======
 		component := render.KubeControllers(k8sServiceEp, instance, true, nil, nil, nil, nil, nil, nil, render.ElasticsearchLicenseTypeUnknown, dns.DefaultClusterDomain, nil, 0)
->>>>>>> 3603a6cf
 		Expect(component.ResolveImages(nil)).To(BeNil())
 		resources, _ := component.Objects()
 
