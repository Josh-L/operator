--- conflicted
+++ resolved
@@ -434,11 +434,8 @@
 		HasDPIResource:      hasDPIResource,
 		ManagementCluster:   managementCluster != nil,
 		Tenant:              tenant,
-<<<<<<< HEAD
 		TenantNamespaces:    tenantNamespaces,
-=======
 		ExternalElastic:     r.elasticExternal,
->>>>>>> fb438b87
 		ElasticHost:         elasticHost,
 		ElasticPort:         elasticPort,
 		ElasticClientSecret: esClientSecret,
